import numpy as np
import os
import math

from stl import mesh

from pyrpod.LogisticsModule import LogisticsModule
from pyrpod.MissionPlanner import MissionPlanner
from pyrpod.RarefiedPlumeGasKinetics import SimplifiedGasKinetics

from pyrpod.file_print import print_1d_JFH

from tqdm import tqdm
from queue import Queue

def rotation_matrix_from_vectors(vec1, vec2):
    """ Find the rotation matrix that aligns vec1 to vec2
    :param vec1: A 3d "source" vector
    :param vec2: A 3d "destination" vector
    :return mat: A transform matrix (3x3) which when applied to vec1, aligns it with vec2.
    """
    if vec1 == vec2:
        x = [1, 0, 0]
        y = [0, 1, 0]
        z = [0, 0, 1]
        id_matrix = np.array([x, y, z])
        return id_matrix

    a, b = (vec1 / np.linalg.norm(vec1)).reshape(3), (vec2 / np.linalg.norm(vec2)).reshape(3)
    v = np.cross(a, b)
    c = np.dot(a, b)
    s = np.linalg.norm(v)
    kmat = np.array([[0, -v[2], v[1]], [v[2], 0, -v[0]], [-v[1], v[0], 0]])
    rotation_matrix = np.eye(3) + kmat + kmat.dot(kmat) * ((1 - c) / (s ** 2)) 
    return rotation_matrix

class RPOD (MissionPlanner):
    """
        Class responsible for analyzing RPOD performance of visiting vehicles.

        Caculated metrics (outputs) include propellant usage, plume impingement,
        trajectory character, and performance with respect to factors of safety.

        Data Inputs inlcude (redundant? better said in user guide?)
        1. LogisticsModule (LM) object with properly defined RCS configuration
        2. Jet Firing History including LM location and orientation with repsect to the Gateway.
        3. Selected plume models for impingement analysis.
        4. Surface mesh data for target and visiting vehicle.

        Attributes
        ----------

        vv : LogisticsModule
            Visiting vehicle of interest. Includes complete RCS configuration and surface mesh data.

        jfh : JetFiringHistory
            Includes VV location and orientation with respect to the TV.

        plume_model : PlumeModel
            Contains the relevant governing equations selected for analysis.

        Methods
        -------
        study_init(self, JetFiringHistory, Target, Vehicle)
            Designates assets for RPOD analysis.
        
        graph_init_config(self)
            Creates visualization data for initiial configuration of RPOD analysis.

        graph_jfh_thruster_check(self)
            Creates visualization data for initiial configuration of RPOD analysis.
        
        graph_clusters(self, firing, vv_orientation)
            Creates visualization data for the cluster.
        
        graph_jfh(self)
            Creates visualization data for the trajectory of the proposed RPOD analysis.

        update_window_queue(self, window_queue, cur_window, firing_time, window_size)
            Takes the most recent window of time size, and adds the new firing time to the sum, and the window_queue.
            If the new window is larger than the allowed window_size, then earleist firing times are removed
            from the queue and subtracted from the cur_window sum, until the sum fits within the window size.
            A counter for how many firing times are removed and subtracted is recorded.

        update_parameter_queue(self, param_queue, param_window_sum, get_counter)
            Takes the current parameter_queue, and removes the earliest tracked parameters from the front of the queue.
            This occurs "get_counter" times. Each time a parameter is popped from the queue, the sum is also updated,
            as to not track the removed parameter (ie. subtract the value)

        jfh_plume_strikes(self)
            Calculates number of plume strikes according to data provided for RPOD analysis.
            Method does not take any parameters but assumes that study assets are correctly configured.
            These assets include one JetFiringHistory, one TargetVehicle, and one VisitingVehicle.
            A Simple plume model is used. It does not calculate plume physics, only strikes. which
            are determined with a user defined "plume cone" geometry. Simple vector mathematics is
            used to determine if an VTK surface elements is struck by the "plume cone".
        
        print_jfh_1d_approach(v_ida, v_o, r_o)
            Method creates JFH data for axial approach using simpified physics calculations.
    """
    # def __init__(self):
    #     print("Initialized Approach Visualizer")
    def study_init(self, JetFiringHistory, Target, Vehicle):
        """
            Designates assets for RPOD analysis.

            Parameters
            ----------
            JetFiringHistory : JetFiringHistory
                Object thruster firing history. It includes VV position, orientation, and IDs for active thrusters.

            Target : TargetVehicle
                Object containing surface mesh and thruster configurations for the Visiting Vehicle.

            Vehicle : VisitingVehicle
                Object containing surface mesh and surfave properties for the Target Vehicle.

            Returns
            -------
            Method doesn't currently return anything. Simply sets class members as needed.
            Does the method need to return a status message? or pass similar data?
        """
        self.jfh = JetFiringHistory
        self.target = Target
        self.vv = Vehicle

    def graph_init_config(self):
        """
            Creates visualization data for initiial configuration of RPOD analysis.

            NOTE: Method does not take any parameters. It assumes that self.case_dir
            and self.config are instatiated correctly. Potential defensive programming statements?

            TODO: Needs to be re-factored to save VTK data in proper case directory.

            Returns
            -------
            Method doesn't currently return anything. Simply produces data as needed.
            Does the method need to return a status message? or pass similar data?
        """

        #TODO: Re-factor using 
        # Save first coordinate in the JFH
        vv_initial_firing = self.jfh.JFH[0]
        # print(type(vv_initial_firing['xyz']))

        # Translate VV STL to first coordinate
        self.vv.mesh.translate(vv_initial_firing['xyz'])

        # Combine target and VV STLs into one "Mesh" object.
        combined = mesh.Mesh(np.concatenate(
            [self.target.mesh.data, self.vv.mesh.data]
            ))

        figure = plt.figure()
        # axes = mplot3d.Axes3D(figure)
        axes = figure.add_subplot(projection = '3d')
        axes.add_collection3d(mplot3d.art3d.Poly3DCollection(combined.vectors))
        # axes.quiver(X, Y, Z, U, V, W, color = (0,0,0), length=1, normalize=True)
        lim = 100
        axes.set_xlim([-1*lim, lim])
        axes.set_ylim([-1*lim, lim])
        axes.set_zlim([-1*lim, lim])
        axes.set_xlabel('X')
        axes.set_ylabel('Y')
        axes.set_zlabel('Z')
        # figure.suptitle(str(i))
        plt.show()


    def graph_jfh_thruster_check(self):
        """
            Creates visualization data for initiial configuration of RPOD analysis.

            NOTE: Method does not take any parameters. It assumes that self.case_dir
            and self.config are instatiated correctly. Potential defensive programming statements?

            TODO: Needs to be re-factored to save VTK data in proper case directory.

            Returns
            -------
            Method doesn't currently return anything. Simply produces data as needed.
            Does the method need to return a status message? or pass similar data?
        """

        # Link JFH numbering of thrusters to thruster names.  
        link = {}
        i = 1
        for thruster in self.vv.thruster_data:
            link[str(i)] = self.vv.thruster_data[thruster]['name']
            i = i + 1

        # Loop through each firing in the JFH.
        for firing in range(len(self.jfh.JFH)):

            # Save active thrusters for current firing. 
            thrusters = self.jfh.JFH[firing]['thrusters']
            
            # Load and graph STL of visting vehicle.  
            VVmesh = mesh.Mesh.from_file('../stl/cylinder.stl')

            figure = plt.figure()
            # axes = mplot3d.Axes3D(figure)
            axes = figure.add_subplot(projection = '3d')
            axes.add_collection3d(mplot3d.art3d.Poly3DCollection(VVmesh.vectors))
 
            # Load and graph STLs of active thrusters. 
            for thruster in thrusters:
                # Load plume STL in initial configuration. 
                plumeMesh = mesh.Mesh.from_file('../stl/mold_funnel.stl')
                plumeMesh.translate([0, 0, -50])
                plumeMesh.rotate([1, 0, 0], math.radians(180)) 
                plumeMesh.points = 0.05 * plumeMesh.points

                # Transform according to DCM and exit vector for current thruster in VTDF
                print(link[str(thruster)][0])
                thruster_id = link[str(thruster)][0]
                thruster_orientation = np.matrix(
                    self.vv.thruster_data[thruster_id]['dcm']
                )

                plumeMesh.rotate_using_matrix(thruster_orientation.transpose())
                plumeMesh.translate(self.vv.thruster_data[thruster_id]['exit'][0])


                print(self.vv.thruster_data[thruster_id]['dcm'])

                # Add surface to graph. 
                surface = mplot3d.art3d.Poly3DCollection(plumeMesh.vectors)
                surface.set_facecolor('orange')
                axes.add_collection3d(surface)

            lim = 7
            axes.set_xlim([-1*lim - 3, lim - 3])
            axes.set_ylim([-1*lim, lim])
            axes.set_zlim([-1*lim, lim])
            axes.set_xlabel('X')
            axes.set_ylabel('Y')
            axes.set_zlabel('Z')
            shift=0
            axes.view_init(azim=0, elev=2*shift)


            print()

            if firing < 10:
                index = '00' + str(firing)
            elif firing < 100:
                index = '0' + str(firing)
            else:
                index = str(i)
            plt.savefig('img/frame' + str(index) + '.png')

<<<<<<< HEAD
    def graph_clusters(self, firing, vv_orientation):
=======

    def graph_jfh(self, trade_study = False): 
>>>>>>> 2ee71b53
        """
            Creates visualization data for the cluster.
            Parameters
            ----------
            firing : int
                Loop iterable over the length of the number of thrusters firing in the JFH.
            
            vv_orientation : np.array
                DCM from the JFH.
            Returns
            -------
            active_clusters : mesh
                Cluster of the current thruster firing.
        """
<<<<<<< HEAD
        active_clusters = None
        clusters_list = []
        for number in range(len(self.vv.cluster_data)):
            cluster_name = 'P' + str(number + 1)
            # print(cluster_name)
            clusters_list.append(cluster_name)

        # print('clusters_list is', clusters_list)
        # Load and graph STLs of active clusters. 
        for cluster in clusters_list:

            # Load plume STL in initial configuration. 
            clusterMesh = mesh.Mesh.from_file(self.case_dir + 'stl/' + self.config['vv']['stl_cluster'])
=======
        # Link JFH numbering of thrusters to thruster names.  
        link = {}
        i = 1
        for thruster in self.vv.thruster_data:
            link[str(i)] = self.vv.thruster_data[thruster]['name']
            i = i + 1
        
        # Create results directory if it doesn't already exist.
        results_dir = self.case_dir + 'results'
        if not os.path.isdir(results_dir):
            # print("results dir doesn't exist")
            os.mkdir(results_dir)


        if not trade_study:
            results_dir = results_dir + "/jfh"
            if not os.path.isdir(results_dir):
                #print("results dir doesn't exist")
                os.mkdir(results_dir)

        if trade_study:
            v_o = ['vo_0', 'vo_1', 'vo_2', 'vo_3', 'vo_4']
            cants = ['cant_0', 'cant_1', 'cant_2', 'cant_3', 'cant_4']
            for v in v_o:
                for cant in cants:
                    results_dir_case = results_dir + "/" + v + '_' + cant
                    if not os.path.isdir(results_dir_case):
                        #print("results dir doesn't exist")
                        os.mkdir(results_dir_case)
>>>>>>> 2ee71b53

            # Transform cluster

            # First, according to DCM of current cluster in CCF
            cluster_orientation = np.array(
                self.vv.cluster_data[cluster]['dcm']
            )
            clusterMesh.rotate_using_matrix(cluster_orientation.transpose())

            # Second, according to DCM of VV in JFH
            clusterMesh.rotate_using_matrix(vv_orientation.transpose())

            # Third, according to position vector of the VV in JFH
            clusterMesh.translate(self.jfh.JFH[firing]['xyz'])

            # Fourth, according to position of current cluster in CCF
            clusterMesh.translate(self.vv.cluster_data[cluster]['exit'][0])
            # print(self.vv.cluster_data[cluster]['exit'][0])

            if active_clusters == None:
                active_clusters = clusterMesh
            else:
                active_clusters = mesh.Mesh(
                    np.concatenate([active_clusters.data, clusterMesh.data])
                )
        return active_clusters

<<<<<<< HEAD
    def graph_jfh(self): 
=======
            # print(self.case_dir + self.config['stl']['vv'])

            if trade_study == False:
                path_to_stl = self.case_dir + "results/jfh/firing-" + str(firing) + ".stl" 
            elif trade_study == True:
                path_to_stl = self.case_dir + "results/" + self.get_case_key() + "/jfh/firing-" + str(firing) + ".stl" 

            # path_to_stl = self.case_dir + "results/jfh/firing-" + str(firing) + ".stl"
            # self.vv.convert_stl_to_vtk(path_to_vtk, mesh =VVmesh)
            VVmesh.save(path_to_stl)

    def visualize_sweep(self, config_iter): 
>>>>>>> 2ee71b53
        """
            Creates visualization data for the trajectory of the proposed RPOD analysis.

            This method does NOT calculate plume strikes.

            This utilities allows engineers to visualize the trajectory in the JFH before running
            the full simulation and wasting computation time.

            Parameters
            ----------
            None

            Returns
            -------
            Method doesn't currently return anything. Simply produces data as needed.
            Does the method need to return a status message? or pass similar data?
        """
        # Link JFH numbering of thrusters to thruster names.  
        link = {}
        i = 1
        for thruster in self.vv.thruster_data:
            link[str(i)] = self.vv.thruster_data[thruster]['name']
            i = i + 1
        # print('link is', link)

        # Create results directory if it doesn't already exist.
        results_dir = self.case_dir + 'results'
        if not os.path.isdir(results_dir):
            # print("results dir doesn't exist")
            os.mkdir(results_dir)

        results_dir = results_dir + "/jfh"
        if not os.path.isdir(results_dir):
            # print("results dir doesn't exist")
            os.mkdir(results_dir)

        # Save STL surface of target vehicle to local variable.
        target = self.target.mesh

        # Loop through each firing in the JFH.
        for firing in range(len(self.jfh.JFH)):
            # print('firing =', firing+1)

            # Save active thrusters for current firing. 
            thrusters = self.jfh.JFH[firing]['thrusters']
            # print("thrusters is", thrusters)
             
            # Load, transform, and, graph STLs of visiting vehicle.  
            VVmesh = mesh.Mesh.from_file(self.case_dir + 'stl/' + self.config['vv']['stl_lm'])
            vv_orientation = np.array(self.jfh.JFH[firing]['dcm'])
            # print(vv_orientation.transpose())
            VVmesh.rotate_using_matrix(vv_orientation.transpose())
            VVmesh.translate(self.jfh.JFH[firing]['xyz'])

            active_cones = None

            # Load and graph STLs of active clusters.
            if self.vv.use_clusters == True:
                active_clusters = self.graph_clusters(firing, vv_orientation)

            # Load and graph STLs of active thrusters. 
            for thruster in thrusters:

                thruster_id = link[str(thruster)][0]

                # Save thruster id using indexed thruster value.
                # Could naming/code be more clear?
                # print('thruster num', thruster, 'thruster id', link[str(thruster)][0])

                # Load plume STL in initial configuration. 
                plumeMesh = mesh.Mesh.from_file(self.case_dir + 'stl/' + self.config['vv']['stl_thruster'])

                # Transform plume
                
                # First, according to DCM of current thruster id in TCF
                thruster_orientation = np.array(
                    self.vv.thruster_data[thruster_id]['dcm']
                )
                plumeMesh.rotate_using_matrix(thruster_orientation.transpose())

                # Second, according to DCM of VV in JFH
                plumeMesh.rotate_using_matrix(vv_orientation.transpose())

                # Third, according to position vector of the VV in JFH
                plumeMesh.translate(self.jfh.JFH[firing]['xyz'])
                
                # Fourth, according to position of current cluster in CCF
                if self.vv.use_clusters == True:
                    # thruster_id[0] = "P" and thruster_id[1] = "#", adding these gives the cluster identifier
                    plumeMesh.translate(self.vv.cluster_data[thruster_id[0] + thruster_id[1]]['exit'][0])

                # Fifth, according to exit vector of current thruster id in TCD
                plumeMesh.translate(self.vv.thruster_data[thruster_id]['exit'][0])

                # Takeaway: Do rotations before translating away from the rotation axes!   


                if active_cones == None:
                    active_cones = plumeMesh
                else:
                    active_cones = mesh.Mesh(
                        np.concatenate([active_cones.data, plumeMesh.data])
                    )

                # print('DCM: ', self.vv.thruster_data[thruster_id]['dcm'])
                # print('DCM: ', thruster_orientation[0], thruster_orientation[1], thruster_orientation[2])

            if self.vv.use_clusters != True:
                if not active_cones == None:
                    VVmesh = mesh.Mesh(
                        np.concatenate([VVmesh.data, active_cones.data])
                    )
            if self.vv.use_clusters == True:
                if not active_cones == None:
                    VVmesh = mesh.Mesh(
                        np.concatenate([VVmesh.data, active_cones.data, active_clusters.data])
                    )
            
            # print(self.vv.mesh)

            # print(self.case_dir + self.config['stl']['vv'])

            if self.count > 0:
                path_to_vtk = self.case_dir + "results/strikes/firing-" + str(self.count) + "-" + str(firing)
                path_to_stl = self.case_dir + "results/jfh/firing-" + str(self.count) + "-" + str(firing) + ".stl"
            else:
                path_to_vtk = self.case_dir + "results/jfh/firing-" + str(firing)
                path_to_stl = self.case_dir + "results/jfh/firing-" + str(firing) + ".stl"
            # self.vv.convert_stl_to_vtk(path_to_vtk, mesh =VVmesh)
            VVmesh.save(path_to_stl)

    # def update_window_queue(self, window_queue, cur_window, firing_time, window_size):
    #     """
    #         Takes the most recent window of time size, and adds the new firing time to the sum, and the window_queue.
    #         If the new window is larger than the allowed window_size, then earleist firing times are removed
    #         from the queue and subtracted from the cur_window sum, until the sum fits within the window size.
    #         A counter for how many firing times are removed and subtracted is recorded.

    #         Parameters
    #         ----------
    #         window_queue : Queue
    #                 Queue holding the tracked firing times
    #         cur_window : float
    #                 sum of the tracked firing times (s)
    #         firing_time : float
    #                 length of current firing (s)
    #         window_size : float
    #                 max length of a window of time to track (s)

    #         Returns
    #         -------
    #         Queue
    #             Stores tracked firing times after update
    #         float
    #             sum of tracked firing times after update
    #         int
    #             number of firings removed from the queue 
    #     """
    #     window_queue.put(firing_time)
    #     cur_window += firing_time
    #     get_counter = 0
    #     while cur_window > window_size:
    #         old_firing_time = window_queue.get()
    #         cur_window -= old_firing_time
    #         get_counter +=1
    #     return window_queue, cur_window, get_counter
    
    # def update_parameter_queue(self, param_queue, param_window_sum, get_counter):
    #     """
    #         Takes the current parameter_queue, and removes the earliest tracked parameters from the front of the queue.
    #         This occurs "get_counter" times. Each time a parameter is popped from the queue, the sum is also updated,
    #         as to not track the removed parameter (ie. subtract the value)

    #         Parameters
    #         ----------
    #         param_queue : Queue
    #                 Queue holding the tracked parameters per firing
    #         param_window_sum : float
    #                 sum of the parameters in all the tracked firings
    #         get_counter : int
    #                 number of times to remove a tracked parameter from the front of the queue

    #         Returns
    #         -------
    #         Queue
    #             stores tracked paramters per firing after update
    #         float
    #             sum of tracked parameter after update
    #     """
    #     for i in range(get_counter):
    #         old_param = param_queue.get()
    #         param_window_sum -= old_param
    #     return param_queue, param_window_sum

    def jfh_plume_strikes(self, trade_study = False):
        """
            Calculates number of plume strikes according to data provided for RPOD analysis.
            Method does not take any parameters but assumes that study assets are correctly configured.
            These assets include one JetFiringHistory, one TargetVehicle, and one VisitingVehicle.
            A Simple plume model is used. It does not calculate plume physics, only strikes. which
            are determined with a user defined "plume cone" geometry. Simple vector mathematics is
            used to determine if an VTK surface elements is struck by the "plume cone".

            Returns
            -------
            Method doesn't currently return anything. Simply produces data as needed.
            Does the method need to return a status message? or pass similar data?
        """
        # Link JFH numbering of thrusters to thruster names.  
        link = {}
        i = 1
        for thruster in self.vv.thruster_data:
            link[str(i)] = self.vv.thruster_data[thruster]['name']
            i = i + 1

        # Create results directory if it doesn't already exist.
        results_dir = self.case_dir + 'results'
        if not os.path.isdir(results_dir):
            #print("results dir doesn't exist")
            os.mkdir(results_dir)
        if not trade_study:
            results_dir = results_dir + "/strikes"
            if not os.path.isdir(results_dir):
                #print("results dir doesn't exist")
                os.mkdir(results_dir)

        if trade_study:
            v_o = ['vo_0', 'vo_1', 'vo_2', 'vo_3', 'vo_4']
            cants = ['cant_0', 'cant_1', 'cant_2', 'cant_3', 'cant_4']
            for v in v_o:
                for cant in cants:
                    results_dir_case = results_dir + "/" + v + '_' + cant
                    if not os.path.isdir(results_dir_case):
                        #print("results dir doesn't exist")
                        os.mkdir(results_dir_case)  

                    results_dir_case = results_dir_case + '/strikes'
                    if not os.path.isdir(results_dir_case):
                        #print("results dir doesn't exist")
                        os.mkdir(results_dir_case) 

        #for surface_num, submesh in enumerate(self.target.mesh):
            # Save STL surface of target vehicle to local variable.

            #target = submesh
        target = self.target.mesh
        target_normals = target.get_unit_normals()

        # Initiate array containing cummulative strikes. 
        cum_strikes = np.zeros(len(target.vectors))

        # using plume physics?
        if self.config['pm']['kinetics'] != 'None':

            # Initiate array containing max pressures induced on each element. 
            max_pressures = np.zeros(len(target.vectors))

            # Initiate array containing max shears induced on each element. 
            max_shears = np.zeros(len(target.vectors))

            # Initiate array containing cummulative heatflux. 
            cum_heat_flux_load = np.zeros(len(target.vectors))

            checking_constraints = int(self.config['tv']['check_constraints'])

            # if checking_constraints:
            #     # grab constraint values from configuration file
            #     pressure_constraint = float(self.config['tv']['normal_pressure'])
            #     heat_flux_constraint = float(self.config['tv']['heat_flux'])
            #     shear_constraint = float(self.config['tv']['shear_pressure'])

            #     pressure_window_constraint = float(self.config['tv']['normal_pressure_load'])
            #     heat_flux_window_constraint = float(self.config['tv']['heat_flux_load'])

            #     # open an output file to record if constraints are passed or failed
            #     report_dir = results_dir.replace('strikes', '')

            #     report_file_path = report_dir + '/' +str(self.get_case_key()) +'/impingement_report-' + '-.txt'
            #     constraint_file = open(report_file_path,  'w')
            #     failed_constraints = 0

                # # Initiate array containing sum of pressures over a given window
                # pressure_window_sums = np.zeros(len(target.vectors))
                # # hold a queue of pressure values per cell
                # pressure_queues = np.empty(len(target.vectors), dtype=object)
                # for i in range(len(pressure_queues)):
                #     pressure_queues[i] = Queue()
                # # save size of pressure window in seconds
                # pressure_window_size = float(self.config['tv']['normal_pressure_window_size'])
                # # save a queue of firing times for pressure
                # pressure_window_queue = Queue()
                # # keep track of current window size for pressure
                # pressure_cur_window = 0

                # # Initiate array containing sum of heat_flux over a given window
                # heat_flux_window_sums = np.zeros(len(target.vectors))
                # # Initialize an array of queues
                # heat_flux_queues = np.empty(len(target.vectors), dtype=object)
                # # Populate the array with a queue per cell
                # for i in range(len(heat_flux_queues)):
                #     heat_flux_queues[i] = Queue()
                # # save size of heat_flux queue (s)
                # heat_flux_window_size = float(self.config['tv']['heat_flux_window_size'])
                # # save a queue of firing times for heat_flux
                # heat_flux_window_queue = Queue()
                # # keep track of current window size for heatflux
                # heat_flux_cur_window = 0

        # print(len(cum_strikes))

        # if checking_constraints:
        #     self.max_pressure = 0
        #     self.max_shear = 0
        #     self.max_heat_rate = 0
        #     self.max_heat_load = 0
        #     self.max_cum_heat_load = 0

        firing_data = {}


        # Loop through each firing in the JFH.
        n_firings = len(self.jfh.JFH)
        curr_firing = 1.0
        for firing in range(len(self.jfh.JFH)):
        # for firing in tqdm(range(len(self.jfh.JFH)), desc='All firings'):

            # print('Analysis is ' + str(round((curr_firing / n_firings)*100, 2)) + '% complete')
            curr_firing += 1.0
            # print('firing =', firing+1)

            # reset strikes for each firing
            strikes = np.zeros(len(target.vectors))

            firing_time = float(self.jfh.JFH[firing]['t'])
            if self.config['pm']['kinetics'] != 'None':
                # reset pressures for each firing
                pressures = np.zeros(len(target.vectors))

                # reset shear pressures for each firing
                shear_stresses = np.zeros(len(target.vectors))

                # reset heat fluxes for each firing
                heat_flux = np.zeros(len(target.vectors))
                heat_flux_load = np.zeros(len(target.vectors))

            # Save active thrusters for current firing. 
            thrusters = self.jfh.JFH[firing]['thrusters']
            # print("thrusters", thrusters)
            
            # Load visiting vehicle position and orientation
            vv_pos = self.jfh.JFH[firing]['xyz']

            vv_orientation = np.array(self.jfh.JFH[firing]['dcm']).transpose()

            # Calculate strikes for active thrusters. 
            # for thruster in tqdm(thrusters, desc='Current firing'):
            for thruster in thrusters:

<<<<<<< HEAD
                thruster_id = link[str(thruster)][0]

=======
>>>>>>> 2ee71b53
                # Save thruster id using indexed thruster value.
                # Could naming/code be more clear?
                # print('thruster num', thruster, 'thruster id', link[str(thruster)][0])

                # Load data to calculate plume transformations
                
                # First, according to DCM and exit vector using current thruster id in TCD
                thruster_orientation = np.array(
                    self.vv.thruster_data[thruster_id]['dcm']
                ).transpose()

                thruster_orientation =   thruster_orientation.dot(vv_orientation)
                # print('DCM: ', self.vv.thruster_data[thruster_id]['dcm'])
                # print('DCM: ', thruster_orientation[0], thruster_orientation[1], thruster_orientation[2])
                plume_normal = np.array(thruster_orientation[0])
                # print("plume normal: ", plume_normal)
                
                # calculate thruster exit coordinate with respect to the Target Vehicle.

                # print('thruster_id[0] + thruster_id[1] is', thruster_id[0] + thruster_id[1])
                # print("self.vv.cluster_data[thruster_id[0] + thruster_id[1]]['exit'][0] is ", self.vv.cluster_data[thruster_id[0] + thruster_id[1]]['exit'][0])
                # print('self.vv.thruster_data[thruster_id] is', self.vv.thruster_data[thruster_id])
                thruster_pos = vv_pos + np.array(self.vv.thruster_data[thruster_id]['exit'])
                if self.vv.use_clusters == True:
                    thruster_pos += (self.vv.cluster_data[thruster_id[0] + thruster_id[1]]['exit'][0])
                thruster_pos = thruster_pos[0]
                # print('thruster position', thruster_pos)

                # Calculate plume strikes for each face on the Target surface.
                for i, face in enumerate(target.vectors):
                    # print(i, face)

                    # Calculate centroid for face
                    # Transposed data is convienient to calculate averages
                    face = np.array(face).transpose()

                    x = np.array(face[0]).mean()
                    y = np.array(face[1]).mean()
                    z = np.array(face[2]).mean()

                    centroid = np.array([x, y, z])

                    # Calculate distance vector between face centroid and thruster exit.
                    distance = thruster_pos - centroid
                    # print('distance vector', distance)
                    norm_distance  = np.sqrt(distance[0]**2 + distance[1]**2 + distance[2]**2)

                    unit_distance = distance / norm_distance
                    # print('distance magnitude', norm_distance)


                    # Calculate angle between distance vector from plume center line.
                    norm_plume_normal = np.linalg.norm(plume_normal)
                    unit_plume_normal = plume_normal / norm_plume_normal

                    # print(distance.shape, plume_normal.shape)

                    # theta = 3.14 - np.arccos(
                    #     np.dot(np.squeeze(distance), np.squeeze(plume_normal)) / (norm_plume_normal * norm_distance)
                    # )
                    theta = 3.14 - np.arccos(np.dot(np.squeeze(unit_distance), np.squeeze(unit_plume_normal)))

                    # print('theta', theta)

                    # Calculate face orientation. 
                    # print('surface normal', target_normals[i])
                    n = np.squeeze(target_normals[i])
                    unit_plume = np.squeeze(plume_normal/norm_plume_normal)
                    surface_dot_plume = np.dot(n, unit_plume)
                    # print('surface_dot_plume', surface_dot_plume)

                    # print()

                    # Evaluate plume strike logic
                    within_distance = float(norm_distance) < float(self.config['plume']['radius'])
                    within_theta = float(theta) < float(self.config['plume']['wedge_theta'])
                    facing_thruster = surface_dot_plume < 0
                    
                    if (within_distance and within_theta and facing_thruster):
                        cum_strikes[i] = int(cum_strikes[i] + 1)
                        strikes[i] = strikes[i] + 1

                        # if Simplified gas kinetics model is enabled, get relevant parameters
                        # pass parameters and thruster info to SimplifiedGasKinetics and record returns of pressures and heat flux
                        # atm, gas_surface interaction model is not checked, as only one is supported
                        if self.config['pm']['kinetics'] == "Simplified":
                            T_w = float(self.config['tv']['surface_temp'])
                            sigma = float(self.config['tv']['sigma'])
                            thruster_metrics = self.vv.thruster_metrics[self.vv.thruster_data[thruster_id]['type'][0]]
                            simple_plume = SimplifiedGasKinetics(norm_distance, theta, thruster_metrics, T_w, sigma)
                            pressures[i] += simple_plume.get_pressure()
                            if pressures[i] > max_pressures[i]:
                                max_pressures[i] = pressures[i]

                            shear_stress = simple_plume.get_shear_pressure()
                            shear_stresses[i] += abs(shear_stress)
                            if shear_stresses[i] > max_shears[i]:
                                max_shears[i] = shear_stresses[i]

                            heat_flux_cur = simple_plume.get_heat_flux()
                            heat_flux[i] += heat_flux_cur
                            # cum_heat_flux[i] += heat_flux_cur
                        # print("unit plume normal", unit_plume_normal)

                        # print("unit distance", unit_distance)
                        # print("theta", theta)
                        # input()
                        # print('centroid', centroid, 'distance', distance, 'norm distance', norm_distance)
                        # input("strike!")

                            heat_flux_load[i] += heat_flux_cur * firing_time
                            cum_heat_flux_load[i] += heat_flux_cur * firing_time


            # Save surface data to be saved at each cell of the STL mesh.  
            cellData = {
                "strikes": strikes,
                "cum_strikes": cum_strikes.copy()
            }
            firing_data[str(firing+1)] = cellData

            # if checking constraints:
            # save all new pressure and heat flux values into each cell's respective queue
            # add pressure and heat_flux into each cell's window sum
            # update the window queues based on their max sizes, and the firing times
            # update the parameter queues based on the updates made on the window queues 
            # if self.config['pm']['kinetics'] != 'None' and checking_constraints:
            #     for i in range(len(pressures)):
            #         pressure_queues[i].put(float(pressures[i]))
            #         pressure_window_sums[i] += pressures[i]

            #         heat_flux_queues[i].put(float(heat_flux_load[i]))
            #         heat_flux_window_sums[i] += heat_flux_load[i]
            
            #     pressure_window_queue, pressure_cur_window, pressure_get_counter = self.update_window_queue(
            #         pressure_window_queue, pressure_cur_window, firing_time, pressure_window_size)

            #     heat_flux_window_queue, heat_flux_cur_window, heat_flux_get_counter = self.update_window_queue(
            #         heat_flux_window_queue, heat_flux_cur_window, firing_time, heat_flux_window_size)

            #     for queue_index in range(len(pressure_queues)):
            #         if not pressure_queues[queue_index].empty():
            #             pressure_queues[queue_index], pressure_window_sums[queue_index] = self.update_parameter_queue(pressure_queues[queue_index], pressure_window_sums[queue_index], pressure_get_counter)

            #         if not heat_flux_queues[queue_index].empty() and heat_flux_window_sums[queue_index] != 0:
            #             heat_flux_queues[queue_index], heat_flux_window_sums[queue_index] = self.update_parameter_queue(heat_flux_queues[queue_index], heat_flux_window_sums[queue_index], heat_flux_get_counter)
                
            #         #check if instantaneous constraints are broken
            #         if pressures[queue_index] > pressure_constraint and not failed_constraints:
            #             constraint_file.write(f"Pressure constraint failed at cell #{i}.\n")
            #             constraint_file.write(f"Pressure reached {pressures[queue_index]}.\n\n")
            #             failed_constraints = 1
            #         if shear_stresses[queue_index] > shear_constraint and not failed_constraints:
            #             constraint_file.write(f"Shear constraint failed at cell #{i}.\n")
            #             constraint_file.write(f"Shear reached {shear_stresses[queue_index]}.\n\n")
            #             failed_constraints = 1
            #         if heat_flux[queue_index] > heat_flux_constraint and not failed_constraints:
            #             constraint_file.write(f"Heat flux constraint failed at cell #{i}.\n")
            #             constraint_file.write(f"Heat flux reached {heat_flux[queue_index]}.\n\n")
            #             failed_constraints = 1

            #         # check if window constraints are broken, and report
            #         if pressure_window_sums[queue_index] > pressure_window_constraint and not failed_constraints:
            #             constraint_file.write(f"Pressure window constraint failed at cell #{queue_index}.\n")
            #             constraint_file.write(f"Pressure winodw reached {pressure_window_sums[queue_index]}.\n\n")
            #             failed_constraints = 1
            #         if heat_flux_window_sums[queue_index] > heat_flux_window_constraint and not failed_constraints:
            #             constraint_file.write(f"Heat flux window constraint failed at cell #{queue_index}.\n")
            #             constraint_file.write(f"Heat flux load reached {heat_flux_window_sums[queue_index]}.\n\n")
            #             failed_constraints = 1

<<<<<<< HEAD
            # Save surface data to be saved at each cell of the STL mesh.  
            self.cellData = {
                "strikes": strikes,
                "cum_strikes": cum_strikes
            }

            if self.config['pm']['kinetics'] != 'None':
                self.cellData["pressures"] = pressures
                self.cellData["max_pressures"] = max_pressures
                self.cellData["shear_stress"] = shear_stresses
                self.cellData["max_shears"] = max_shears
                self.cellData["heat_flux_rate"] = heat_flux
                self.cellData["heat_flux_load"] = heat_flux_load
                self.cellData["cum_heat_flux_load"] = cum_heat_flux_load

            
            if self.count > 0:
                path_to_vtk = self.case_dir + "results/strikes/firing-" + str(self.count) + "-" + str(firing)
            else:
                path_to_vtk = self.case_dir + "results/strikes/firing-" + str(firing)
            # print(cellData)
            # input()
            self.target.convert_stl_to_vtk_strikes(path_to_vtk, self.cellData, target)
=======

            if self.config['pm']['kinetics'] != 'None':
                cellData["pressures"] = pressures
                cellData["max_pressures"] = max_pressures
                cellData["shear_stress"] = shear_stresses
                cellData["max_shears"] = max_shears
                cellData["heat_flux_rate"] = heat_flux
                cellData["heat_flux_load"] = heat_flux_load
                cellData["cum_heat_flux_load"] = cum_heat_flux_load
                
            if trade_study == False:
                path_to_vtk = self.case_dir + "results/strikes/firing-" + str(firing) + ".vtu" 
            elif trade_study == True:
                path_to_vtk = self.case_dir + "results/" + self.get_case_key() + "/strikes/firing-" + str(firing) + ".vtu" 
            # print(cellData)
            # input()
            self.target.convert_stl_to_vtk_strikes(path_to_vtk, cellData.copy(), target)
>>>>>>> 2ee71b53
    
        # if self.config['pm']['kinetics'] != 'None' and checking_constraints:
        #     if not failed_constraints:
        #         constraint_file.write(f"All impingement constraints met.")
        #     constraint_file.close()

            # if checking_constraints:
            #     max_pressure = np.max(max_pressures)
            #     if max_pressure > self.max_pressure:
            #         self.max_pressure = max_pressure
            #     max_shear = np.max(max_shears)
            #     if max_shear > self.max_shear:
            #         self.max_shear = max_shear
            #     max_heat_rate = np.max(heat_flux)
            #     if max_heat_rate > self.max_heat_rate:
            #         self.max_heat_rate = max_heat_rate
            #     max_heat_load = np.max(heat_flux_load)
            #     if max_heat_load > self.max_heat_load:
            #         self.max_heat_load = max_heat_load
            #     max_cum_heat_load = np.max(cum_heat_flux_load)
            #     if max_cum_heat_load > self.max_cum_heat_load:
            #         self.max_cum_heat_load = max_cum_heat_load
        return firing_data

    def calc_time_multiplier(self, v_ida, v_o, r_o):
        # Determine thruster configuration characterstics.
        # The JFH only contains firings done by the neg_x group
        m_dot_sum = self.calc_m_dot_sum('neg_x')
        # print('m_dot_sum is', m_dot_sum)
        MIB = self.vv.thruster_metrics[self.vv.thruster_data[self.vv.rcs_groups['neg_x'][0]]['type'][0]]['MIB']
        # print('MIB is', MIB)
        F_thruster = self.vv.thruster_metrics[self.vv.thruster_data[self.vv.rcs_groups['neg_x'][0]]['type'][0]]['F']
        F = F_thruster * np.cos(self.vv.decel_cant)
        n_thrusters = len(self.vv.rcs_groups['neg_x'])
        F = F * n_thrusters

        # Defining a multiplier reduce time steps and make running faster
        dt = (MIB / F_thruster)
        # print('dt is', dt)
        dm_firing = m_dot_sum * dt
        # print('dm_firing is', dm_firing)
        docking_mass = self.vv.mass
        # print('docking mass is', docking_mass)

        # Calculate required change in velocity.
        dv_req = v_o - v_ida
        v_e = self.calc_v_e('neg_x')

        # Calculate propellant used for docking and changes in mass.
        forward_propagation = False
        delta_mass_jfh = self.calc_delta_mass_v_e(dv_req, v_e, forward_propagation)
        # print('delta_mass_docking is',delta_mass_jfh)

        pre_approach_mass = self.vv.mass
        # print('pre-approach mass is', pre_approach_mass)

        # Instantiate data structure to hold JFH data + physics data.
        # Initializing position
        x = [r_o]
        y = [0]
        z = [0]

        # Initializing empty tracking lists
        dx = [0]
        t = [0]
        dv = [0]

        # Initializing inertial state
        dxdt = [v_o]

        # Initializing initial mass
        mass = [pre_approach_mass]

        # Initializing list to later sum propellant expenditure
        dm_total = [dm_firing]

        # Firing number
        n = [1]

        # Create dummy rotation matrices.
        x1 = [1, 0, 0]
        y1 = [1, 0, 0]

        rot = [np.array(rotation_matrix_from_vectors(x1, y1))]

        # Calculate JFH and 1D physics data for required firings.
        while (dv_req > 0):
            # print('dv_req', round(dv_req, 4), 'n firings', n[i])

            # Grab last value in the JFH arrays (initial conditions for current time step)
            # print('x, dx, dt, t, dxdt, mass, dm_total')
            # print(x[-1], dx[-1], dt_vals[-1], t[-1], dxdt[-1], mass[-1], dm_total[-1])

            # Update VV mass per firing
            mass_o = mass[-1]
            mass.append(mass_o - dm_firing)
            mass_f = mass[-1]
            # print('mass_f is', mass_f)

            # Calculate velocity change per firing.
            dv_firing = self.calc_delta_v(dt, v_e, m_dot_sum, mass_o)
            dv.append(dv_firing)
            # print('dv is', dv_firing)
            # print(round(dxdt[-1] - dv_firing, 2))
            # input()
            dxdt.append(dxdt[-1] - dv_firing)

            # Calculate distance traveled per firing
            # print(dxdt[-1], dxdt[-2]) # last and second to last element.
            v_avg = 0.5 * (dxdt[-1] + dxdt[-2])
            dx.append(v_avg * dt)
            x.append(x[-1] - v_avg*dt)
            y.append(0)
            z.append(0)

            # Calculate left over v_req (TERMINATES LOOP)
            dv_req -= dv_firing

            # Calculate mass expended up to this point.
            dm_total.append(dm_total[-1] + dm_firing)

            # Calculate current firing.
            n.append(n[-1]+1)

            # Add time data.
            t.append(t[-1] + dt)

            rot.append(np.array(rotation_matrix_from_vectors(x1, y1)))

        #     # constraint_file.close()

        return firing_data

        n_firings = len(t)
        time_multiplier = 10 / n_firings
        # print('n firings:', len(t), 'time multiplier:', time_multiplier)
        return (1/time_multiplier)

        # one_d_results = {
        #     'n_firings': n,
        #     'x': x,
        #     'dx': dx,
        #     't': t,
        #     'dv': dv,
        #     'v': dxdt,
        #     'mass': mass,
        #     'delta_mass': dm_total
        # }

        # print(one_d_results)

    def print_jfh_1d_approach_n_fire(self, v_ida, v_o, r_o, n_firings, trade_study = False):
       # Determine thruster configuration characterstics.
        # The JFH only contains firings done by the neg_x group
        m_dot_sum = self.calc_m_dot_sum('neg_x')
        # print('m_dot_sum is', m_dot_sum)
        MIB = self.vv.thruster_metrics[self.vv.thruster_data[self.vv.rcs_groups['neg_x'][0]]['type'][0]]['MIB']
        # print('MIB is', MIB)
        F_thruster = self.vv.thruster_metrics[self.vv.thruster_data[self.vv.rcs_groups['neg_x'][0]]['type'][0]]['F']
        F = F_thruster * np.cos(self.vv.decel_cant)
        n_thrusters = len(self.vv.rcs_groups['neg_x'])
        F = F * n_thrusters
        # print('F is', F)

        # Defining a multiplier reduce time steps and make running faster
        time_multiplier = self.calc_time_multiplier(v_ida, v_o, r_o)
        dt = (MIB / F_thruster) * time_multiplier
        # print('dt is', dt)
        dm_firing = m_dot_sum * dt
        # print('dm_firing is', dm_firing)
        docking_mass = self.vv.mass
        # print('docking mass is', docking_mass)

        # Calculate required change in velocity.
        dv_req = v_o - v_ida
        v_e = self.calc_v_e('neg_x')


        # Calculate propellant used for docking and changes in mass.
        forward_propagation = False
        delta_mass_jfh = self.calc_delta_mass_v_e(dv_req, v_e, forward_propagation)
        self.fuel_mass= delta_mass_jfh
        self.vv.mass = docking_mass
        # print('delta_mass_docking is',delta_mass_jfh)

        pre_approach_mass = self.vv.mass
        # print('pre-approach mass is', pre_approach_mass)

        # Instantiate data structure to hold JFH data + physics data.
        # Initializing position
        x = [r_o]
        y = [0]
        z = [0]

        # Initializing empty tracking lists
        dx = [0]
        t = [0]
        dv = [0]

        # Initializing inertial state
        dxdt = [v_o]

        # Initializing initial mass
        mass = [pre_approach_mass]

        # Initializing list to later sum propellant expenditure
        dm_total = [dm_firing]

        # Firing number
        n = [1]

        # Create dummy rotation matrices.
        x1 = [1, 0, 0]
        y1 = [1, 0, 0]

        rot = [np.array(rotation_matrix_from_vectors(x1, y1))]

        # Calculate JFH and 1D physics data for required firings.
        while (dv_req > 0):
            # print('dv_req', round(dv_req, 4), 'n firings', n[i])

            # Grab last value in the JFH arrays (initial conditions for current time step)
            # print('x, dx, dt, t, dxdt, mass, dm_total')
            # print(x[-1], dx[-1], dt_vals[-1], t[-1], dxdt[-1], mass[-1], dm_total[-1])

            # Update VV mass per firing
            mass_o = mass[-1]
            mass.append(mass_o - dm_firing)
            mass_f = mass[-1]
            # print('mass_f is', mass_f)

            # Calculate velocity change per firing.
            dv_firing = self.calc_delta_v(dt, v_e, m_dot_sum, mass_o)
            dv.append(dv_firing)
            # print('dv is', dv_firing)
            # print(round(dxdt[-1] - dv_firing, 2))
            # input()
            dxdt.append(dxdt[-1] - dv_firing)

            # Calculate distance traveled per firing
            # print(dxdt[-1], dxdt[-2]) # last and second to last element.
            v_avg = 0.5 * (dxdt[-1] + dxdt[-2])
            dx.append(v_avg * dt)

            curr_x  = x[-1] - v_avg*dt

            # if curr_x < 0:
            #     break

            x.append(curr_x)
            y.append(0)
            z.append(0)

            # Calculate left over v_req (TERMINATES LOOP)
            dv_req -= dv_firing

            # Calculate mass expended up to this point.
            dm_total.append(dm_total[-1] + dm_firing)

            # Calculate current firing.
            n.append(n[-1]+1)

            # Add time data.
            t.append(t[-1] + dt)

            rot.append(np.array(rotation_matrix_from_vectors(x1, y1)))

        # one_d_results = {
        #     'n_firings': n,
        #     'x': x,
        #     'dx': dx,
        #     't': t,
        #     'dv': dv,
        #     'v': dxdt,
        #     'mass': mass,
        #     'delta_mass': dm_total
        # }

        # print(one_d_results)
        # input()
        r = [x, y, z]

        if trade_study == False:
            jfh_path = self.case_dir + 'jfh/' + self.config['jfh']['jfh']
        elif trade_study == True:
            jfh_path = self.case_dir +'jfh/' + self.get_case_key() + '.A'

        # print(jfh_path)
        print_1d_JFH(t, r, rot, jfh_path) 


    def print_jfh_1d_approach(self, v_ida, v_o, r_o, trade_study = False):
        """
            Method creates JFH data for axial approach using simpified physics calculations.

            This approach models one continuous firing.

            Kinematics and mass changes are discretized according to the thruster's minimum firing time.

            Parameters
            ----------
            v_ida : float
                VisitingVehicle docking velocity (determined by international docking adapter)

            v_o : float
                VisitingVehicle incoming axial velocity.

            r_o : float
                Initial distance to docking port.

            Returns
            -------
            Method doesn't currently return anything. Simply prints data to a files as needed.
            Does the method need to return a status message? or pass similar data?

        """
        # Determine thruster configuration characterstics.
        # The JFH only contains firings done by the neg_x group
        m_dot_sum = self.calc_m_dot_sum('neg_x')
        # print('m_dot_sum is', m_dot_sum)
        MIB = self.vv.thruster_metrics[self.vv.thruster_data[self.vv.rcs_groups['neg_x'][0]]['type'][0]]['MIB']
        # print('MIB is', MIB)
        F = self.vv.thruster_metrics[self.vv.thruster_data[self.vv.rcs_groups['neg_x'][0]]['type'][0]]['F']
        F = F * np.cos(self.vv.decel_cant)
        n_thrusters = len(self.vv.rcs_groups['neg_x'])
        F = F * n_thrusters
        # print('F is', F)

        # Defining a multiplier reduce time steps and make running faster
        time_multiplier = 60
        dt = (MIB / F) * time_multiplier
        # print('dt is', dt)
        dm_firing = m_dot_sum * dt
        # print('dm_firing is', dm_firing)
        docking_mass = self.vv.mass
        # print('docking mass is', docking_mass)

        # Calculate required change in velocity.
        dv_req = v_o - v_ida
        v_e = self.calc_v_e('neg_x')
        forward_propagation = False


        # Calculate propellant used for docking and changes in mass.
        delta_mass_jfh = self.calc_delta_mass_v_e(dv_req, v_e, forward_propagation)
        # print('delta_mass_docking is',delta_mass_jfh)

        pre_approach_mass = self.vv.mass
        # print('pre-approach mass is', pre_approach_mass)

        # Instantiate data structure to hold JFH data + physics data.
        # Initializing position
        x = [r_o]
        y = [0]
        z = [0]

        # Initializing empty tracking lists
        dx = [0]
        t = [0]
        dv = [0]

        # Initializing inertial state
        dxdt = [v_o]

        # Initializing initial mass
        mass = [pre_approach_mass]

        # Initializing list to later sum propellant expenditure
        dm_total = [dm_firing]

        # Firing number
        n = [1]

        # Create dummy rotation matrices.
        x1 = [1, 0, 0]
        y1 = [1, 0, 0]

        rot = [np.array(rotation_matrix_from_vectors(x1, y1))]

        # Calculate JFH and 1D physics data for required firings.
        while (dv_req > 0):
            # print('dv_req', round(dv_req, 4), 'n firings', n[i])

            # Grab last value in the JFH arrays (initial conditions for current time step)
            # print('x, dx, dt, t, dxdt, mass, dm_total')
            # print(x[-1], dx[-1], dt_vals[-1], t[-1], dxdt[-1], mass[-1], dm_total[-1])

            # Update VV mass per firing
            mass_o = mass[-1]
            mass.append(mass_o - dm_firing)
            mass_f = mass[-1]
            # print('mass_f is', mass_f)

            # Calculate velocity change per firing.
            dv_firing = self.calc_delta_v(dt, v_e, m_dot_sum, mass_o)
            dv.append(dv_firing)
            # print('dv is', dv_firing)
            # print(round(dxdt[-1] - dv_firing, 2))
            # input()
            dxdt.append(dxdt[-1] - dv_firing)

            # Calculate distance traveled per firing
            # print(dxdt[-1], dxdt[-2]) # last and second to last element.
            v_avg = 0.5 * (dxdt[-1] + dxdt[-2])
            dx.append(v_avg * dt)
            x.append(x[-1] - v_avg*dt)
            y.append(0)
            z.append(0)

            # Calculate left over v_req (TERMINATES LOOP)
            dv_req -= dv_firing

            # Calculate mass expended up to this point.
            dm_total.append(dm_total[-1] + dm_firing)

            # Calculate current firing.
            n.append(n[-1]+1)

            # Add time data.
            t.append(t[-1] + dt)

            rot.append(np.array(rotation_matrix_from_vectors(x1, y1)))

        # one_d_results = {
        #     'n_firings': n,
        #     'x': x,
        #     'dx': dx,
        #     't': t,
        #     'dv': dv,
        #     'v': dxdt,
        #     'mass': mass,
        #     'delta_mass': dm_total
        # }

        # print(one_d_results)
        # input()
        r = [x, y, z]

        if trade_study == False:
            jfh_path = self.case_dir + 'jfh/' + self.config['jfh']['jfh']
        elif trade_study == True:
            jfh_path = self.case_dir +'jfh/' + self.get_case_key() + '.A'

        # print(jfh_path)
        print_1d_JFH(t, r, rot, jfh_path)

        # self.

        return

<<<<<<< HEAD
    def edit_1d_JFH(self, t_values, r,  rot):
        """
            Helper function to RPOD.calc_jfh_1d_approach() that is responsible for
            modifying the JFH attribute in memory with the values calculated.

            Parameters
            ----------
            t_values : np.array
                Array containing time step data for each firing in the JFH.

            r : np.array
                Array containing positional data for each firing in the JFH.

            rot : np.array
                Array containing rotational data for each firing in the JFH.

            Returns
            -------
            Method doesn't currently return anything. Simply prints data to a files as needed.
            Does the method need to return a status message? or pass similar data?

        """
        # Printing out the empty JFH and checking its size
        # print('self.jfh.JFH is', self.jfh.JFH)
        # print('len(self.jfh.JFH) is', len(self.jfh.JFH))

        # Scrap
        # print('self.jfh.JFH[0] is', self.jfh.JFH[0])
        # print('self.jfh.JFH[1] is', self.jfh.JFH[1])
        # self.jfh.JFH.append({'nt': '1', 'dt': '0.000', 't': '1', 'dcm': [[1.0, 0.0, 0.0], [0.0, 1.0, 0.0], [0.0, 0.0, 1.0]], 'xyz': [-10.0, 0.0, 0.0], 'uf': 1.0, 'thrusters': [1, 2, 5, 6, 9, 10, 13, 14]})
        # print('self.jfh.JFH[0] is', self.jfh.JFH[0])

        # Checking the time step
        # print('t_values is', t_values)
        # print('len(t_values) is', len(t_values))

        # Changing the number of firings to be evaluated
        self.jfh.nt = len(t_values)
        # print('self.jfh.nt is', self.jfh.nt)
        # print('self.jfh.nt after is', self.jfh.nt)
        # print("self.jfh.JFH[0]['nt'] is", self.jfh.JFH[0]['nt'])

        # Confirming the time step is correct
        # print('str(t_values[1]) is', str(t_values[1]))

        # Verifying the format of the rot array
        # print('rot[0] is', rot[0])
        # print('[list(rot[0][0]), list(rot[0][1]), list(rot[0][2])] is', [list(rot[0][0]), list(rot[0][1]), list(rot[0][2])])
        # print('[list(rot[1][0]), list(rot[1][1]), list(rot[1][2])] is', [list(rot[1][0]), list(rot[1][1]), list(rot[1][2])])

        # Verifying the format of the r array
        # print('r is', r)
        # print('[r[0][0], r[1][0], r[2][0]] is', [r[0][0], r[1][0], r[2][0]])
        # print('[r[0][1], r[1][1], r[2][1]] is', [r[0][1], r[1][1], r[2][1]])

        for i in range(len(t_values)):
            # NOTE: 'thrusters' is currently hardcoded
            # NOTE: all the 'xyz' values are still negative
            # Start from the required distance to slow down and approach zero
            # print('-r[0][-1] + r[0][i] is', -r[0][-1] + r[0][i])

            
            # NOTE: The thrusters are currently hardcoded, but should be changed to the thrusters indicated in the neg_x group in the tgf
            self.jfh.JFH.append({'nt': str(i + 1), 'dt': str(t_values[i]), 't': str(t_values[1]), 'dcm': [list(rot[i][0]), list(rot[i][1]), list(rot[i][2])], 'xyz': [-r[0][-1] + r[0][i] - 0.5, -r[1][i], -r[2][i]], 'uf': 1.0, 'thrusters': [1, 2, 5, 6, 9, 10, 13, 14]})

        # Printing out the populated JFH and checking its size
        # print('self.jfh.JFH is', self.jfh.JFH)
        # print('len(self.jfh.JFH) is', len(self.jfh.JFH))

    def calc_jfh_1d_approach(self, v_ida, v_o, cant):
        """
            The x-position represents the distance required to reach a velocity of zero.    
        
            Method calculates JFH data for 1D approach using simpified physics calculations.

            This approach models one continuous firing.

            Kinematics and mass changes are discretized according to the thruster's minimum firing time.

            Parameters
            ----------
            v_ida : float
                VisitingVehicle docking velocity (determined by international docking adapter)

            v_o : float
                VisitingVehicle incoming axial velocity.

            cant : float
                Angling of all deceleration thrusters in degrees that 

            Returns
            -------
            Method doesn't currently return anything. Simply prints data to a files as needed.
            Does the method need to return a status message? or pass similar data?

        """
        # Determine thruster configuration characterstics.
        # The JFH only contains firings done by the neg_x group
        m_dot_sum = self.calc_m_dot_sum('neg_x')
        # print('m_dot_sum is', m_dot_sum)
        MIB = self.vv.thruster_metrics[self.vv.thruster_data[self.vv.rcs_groups['neg_x'][0]]['type'][0]]['MIB']
        # print('MIB is', MIB)
        MissionPlanner.cant = np.radians(cant)
        F = np.cos(MissionPlanner.cant) * self.vv.thruster_metrics[self.vv.thruster_data[self.vv.rcs_groups['neg_x'][0]]['type'][0]]['F']
        # print('F is', F)



        # IMPORTANT IMPORTANT IMPORTANT IMPORTANT IMPORTANT
        # Defining a multiplier reduce time steps and make running faster
        time_multiplier = 100
        # Multiplying by cant to make time step independent of it, this cancels it out in the F term
        self.dt = (MIB / F) * time_multiplier * np.cos(MissionPlanner.cant)
        # print('dt is', dt)
        dm_firing = m_dot_sum * self.dt
        # print('dm_firing is', dm_firing)
        docking_mass = self.vv.mass
        # print('docking mass is', docking_mass)

        # Calculate required change in velocity.
        dv_req = v_o - v_ida
        v_e = self.calc_v_e('neg_x')
        forward_propagation = False

        # Calculate propellant used for docking and changes in mass.
        # Since this is already done by calc_total_delta_mass, the LM's mass
            # needs to be reset to docking_mass otherwise the propellant
            # expenditure for the JFH is counted twice
        delta_mass_jfh = self.calc_delta_mass_v_e(dv_req, v_e, forward_propagation)
        # print('delta_mass_docking is',delta_mass_jfh)
        self.vv.mass = docking_mass
        # print('self.vv.mass is', self.vv.mass)

        pre_approach_mass = self.vv.mass + delta_mass_jfh
        # print('pre-approach mass is', pre_approach_mass)

        # Instantiate data structure to hold JFH data + physics data.
        # Initializing position
        x = [0]
        y = [0]
        z = [0]

        # Initializing empty tracking lists
        dx = [0]
        t = [0]
        dv = [0]

        # Initializing inertial state
        dxdt = [v_o]

        # Initializing initial mass
        mass = [pre_approach_mass]

        # Initializing list to later sum propellant expenditure
        dm_total = [dm_firing]

        # Firing number
        n = [1]

        # Create dummy rotation matrices.
        x1 = [1, 0, 0]
        y1 = [1, 0, 0]

        rot = [np.array(rotation_matrix_from_vectors(x1, y1))]

        # Calculate JFH and 1D physics data for required firings.
        while (dv_req > 0):
            # print('dv_req', round(dv_req, 4), 'n firings', n[i])

            # Grab last value in the JFH arrays (initial conditions for current time step)
            # print('x, dx, dt, t, dxdt, mass, dm_total')
            # print(x[-1], dx[-1], dt_vals[-1], t[-1], dxdt[-1], mass[-1], dm_total[-1])

            # Update VV mass per firing
            mass_o = mass[-1]
            mass.append(mass_o - dm_firing)
            mass_f = mass[-1]
            # print('mass_f is', mass_f)

            # Calculate velocity change per firing.
            dv_firing = self.calc_delta_v(self.dt, v_e, m_dot_sum, mass_o)
            dv.append(dv_firing)
            # print('dv is', dv_firing)
            # print(round(dxdt[-1] - dv_firing, 2))
            # input()
            dxdt.append(dxdt[-1] - dv_firing)

            # Calculate distance traveled per firing
            # print(dxdt[-1], dxdt[-2]) # last and second to last element.
            v_avg = 0.5 * (dxdt[-1] + dxdt[-2])
            dx.append(v_avg * self.dt)
            x.append(x[-1] + v_avg * self.dt)
            y.append(0)
            z.append(0)

            # Calculate left over v_req (TERMINATES LOOP)
            dv_req -= dv_firing

            # Calculate mass expended up to this point.
            dm_total.append(dm_total[-1] + dm_firing)

            # Calculate current firing.
            n.append(n[-1] + 1)

            # Add time data.
            t.append(t[-1] + self.dt)

            rot.append(np.array(rotation_matrix_from_vectors(x1, y1)))

        # print('x is', x)

        # print('dm_total is', dm_total[-1])

        # one_d_results = {
        #     'n_firings': n,
        #     'x': x,
        #     'dx': dx,
        #     't': t,
        #     'dv': dv,
        #     'v': dxdt,
        #     'mass': mass,
        #     'delta_mass': dm_total
        # }

        # print(one_d_results)

        r = [x, y, z]

        jfh_path = self.case_dir + 'jfh/' + self.config['jfh']['jfh']
        # print(jfh_path)
        self.edit_1d_JFH(t, r, rot)
=======
    def get_case_key(self):
        return self.case_key

    def set_case_key(self, v0_iter, cant_iter):

        self.case_key = 'vo_' + str(v0_iter) + '_cant_' + str(cant_iter)
>>>>>>> 2ee71b53

        return

    def make_test_jfh():

        return<|MERGE_RESOLUTION|>--- conflicted
+++ resolved
@@ -1,1634 +1,1657 @@
-import numpy as np
-import os
-import math
-
-from stl import mesh
-
-from pyrpod.LogisticsModule import LogisticsModule
-from pyrpod.MissionPlanner import MissionPlanner
-from pyrpod.RarefiedPlumeGasKinetics import SimplifiedGasKinetics
-
-from pyrpod.file_print import print_1d_JFH
-
-from tqdm import tqdm
-from queue import Queue
-
-def rotation_matrix_from_vectors(vec1, vec2):
-    """ Find the rotation matrix that aligns vec1 to vec2
-    :param vec1: A 3d "source" vector
-    :param vec2: A 3d "destination" vector
-    :return mat: A transform matrix (3x3) which when applied to vec1, aligns it with vec2.
-    """
-    if vec1 == vec2:
-        x = [1, 0, 0]
-        y = [0, 1, 0]
-        z = [0, 0, 1]
-        id_matrix = np.array([x, y, z])
-        return id_matrix
-
-    a, b = (vec1 / np.linalg.norm(vec1)).reshape(3), (vec2 / np.linalg.norm(vec2)).reshape(3)
-    v = np.cross(a, b)
-    c = np.dot(a, b)
-    s = np.linalg.norm(v)
-    kmat = np.array([[0, -v[2], v[1]], [v[2], 0, -v[0]], [-v[1], v[0], 0]])
-    rotation_matrix = np.eye(3) + kmat + kmat.dot(kmat) * ((1 - c) / (s ** 2)) 
-    return rotation_matrix
-
-class RPOD (MissionPlanner):
-    """
-        Class responsible for analyzing RPOD performance of visiting vehicles.
-
-        Caculated metrics (outputs) include propellant usage, plume impingement,
-        trajectory character, and performance with respect to factors of safety.
-
-        Data Inputs inlcude (redundant? better said in user guide?)
-        1. LogisticsModule (LM) object with properly defined RCS configuration
-        2. Jet Firing History including LM location and orientation with repsect to the Gateway.
-        3. Selected plume models for impingement analysis.
-        4. Surface mesh data for target and visiting vehicle.
-
-        Attributes
-        ----------
-
-        vv : LogisticsModule
-            Visiting vehicle of interest. Includes complete RCS configuration and surface mesh data.
-
-        jfh : JetFiringHistory
-            Includes VV location and orientation with respect to the TV.
-
-        plume_model : PlumeModel
-            Contains the relevant governing equations selected for analysis.
-
-        Methods
-        -------
-        study_init(self, JetFiringHistory, Target, Vehicle)
-            Designates assets for RPOD analysis.
-        
-        graph_init_config(self)
-            Creates visualization data for initiial configuration of RPOD analysis.
-
-        graph_jfh_thruster_check(self)
-            Creates visualization data for initiial configuration of RPOD analysis.
-        
-        graph_clusters(self, firing, vv_orientation)
-            Creates visualization data for the cluster.
-        
-        graph_jfh(self)
-            Creates visualization data for the trajectory of the proposed RPOD analysis.
-
-        update_window_queue(self, window_queue, cur_window, firing_time, window_size)
-            Takes the most recent window of time size, and adds the new firing time to the sum, and the window_queue.
-            If the new window is larger than the allowed window_size, then earleist firing times are removed
-            from the queue and subtracted from the cur_window sum, until the sum fits within the window size.
-            A counter for how many firing times are removed and subtracted is recorded.
-
-        update_parameter_queue(self, param_queue, param_window_sum, get_counter)
-            Takes the current parameter_queue, and removes the earliest tracked parameters from the front of the queue.
-            This occurs "get_counter" times. Each time a parameter is popped from the queue, the sum is also updated,
-            as to not track the removed parameter (ie. subtract the value)
-
-        jfh_plume_strikes(self)
-            Calculates number of plume strikes according to data provided for RPOD analysis.
-            Method does not take any parameters but assumes that study assets are correctly configured.
-            These assets include one JetFiringHistory, one TargetVehicle, and one VisitingVehicle.
-            A Simple plume model is used. It does not calculate plume physics, only strikes. which
-            are determined with a user defined "plume cone" geometry. Simple vector mathematics is
-            used to determine if an VTK surface elements is struck by the "plume cone".
-        
-        print_jfh_1d_approach(v_ida, v_o, r_o)
-            Method creates JFH data for axial approach using simpified physics calculations.
-    """
-    # def __init__(self):
-    #     print("Initialized Approach Visualizer")
-    def study_init(self, JetFiringHistory, Target, Vehicle):
-        """
-            Designates assets for RPOD analysis.
-
-            Parameters
-            ----------
-            JetFiringHistory : JetFiringHistory
-                Object thruster firing history. It includes VV position, orientation, and IDs for active thrusters.
-
-            Target : TargetVehicle
-                Object containing surface mesh and thruster configurations for the Visiting Vehicle.
-
-            Vehicle : VisitingVehicle
-                Object containing surface mesh and surfave properties for the Target Vehicle.
-
-            Returns
-            -------
-            Method doesn't currently return anything. Simply sets class members as needed.
-            Does the method need to return a status message? or pass similar data?
-        """
-        self.jfh = JetFiringHistory
-        self.target = Target
-        self.vv = Vehicle
-
-    def graph_init_config(self):
-        """
-            Creates visualization data for initiial configuration of RPOD analysis.
-
-            NOTE: Method does not take any parameters. It assumes that self.case_dir
-            and self.config are instatiated correctly. Potential defensive programming statements?
-
-            TODO: Needs to be re-factored to save VTK data in proper case directory.
-
-            Returns
-            -------
-            Method doesn't currently return anything. Simply produces data as needed.
-            Does the method need to return a status message? or pass similar data?
-        """
-
-        #TODO: Re-factor using 
-        # Save first coordinate in the JFH
-        vv_initial_firing = self.jfh.JFH[0]
-        # print(type(vv_initial_firing['xyz']))
-
-        # Translate VV STL to first coordinate
-        self.vv.mesh.translate(vv_initial_firing['xyz'])
-
-        # Combine target and VV STLs into one "Mesh" object.
-        combined = mesh.Mesh(np.concatenate(
-            [self.target.mesh.data, self.vv.mesh.data]
-            ))
-
-        figure = plt.figure()
-        # axes = mplot3d.Axes3D(figure)
-        axes = figure.add_subplot(projection = '3d')
-        axes.add_collection3d(mplot3d.art3d.Poly3DCollection(combined.vectors))
-        # axes.quiver(X, Y, Z, U, V, W, color = (0,0,0), length=1, normalize=True)
-        lim = 100
-        axes.set_xlim([-1*lim, lim])
-        axes.set_ylim([-1*lim, lim])
-        axes.set_zlim([-1*lim, lim])
-        axes.set_xlabel('X')
-        axes.set_ylabel('Y')
-        axes.set_zlabel('Z')
-        # figure.suptitle(str(i))
-        plt.show()
-
-
-    def graph_jfh_thruster_check(self):
-        """
-            Creates visualization data for initiial configuration of RPOD analysis.
-
-            NOTE: Method does not take any parameters. It assumes that self.case_dir
-            and self.config are instatiated correctly. Potential defensive programming statements?
-
-            TODO: Needs to be re-factored to save VTK data in proper case directory.
-
-            Returns
-            -------
-            Method doesn't currently return anything. Simply produces data as needed.
-            Does the method need to return a status message? or pass similar data?
-        """
-
-        # Link JFH numbering of thrusters to thruster names.  
-        link = {}
-        i = 1
-        for thruster in self.vv.thruster_data:
-            link[str(i)] = self.vv.thruster_data[thruster]['name']
-            i = i + 1
-
-        # Loop through each firing in the JFH.
-        for firing in range(len(self.jfh.JFH)):
-
-            # Save active thrusters for current firing. 
-            thrusters = self.jfh.JFH[firing]['thrusters']
-            
-            # Load and graph STL of visting vehicle.  
-            VVmesh = mesh.Mesh.from_file('../stl/cylinder.stl')
-
-            figure = plt.figure()
-            # axes = mplot3d.Axes3D(figure)
-            axes = figure.add_subplot(projection = '3d')
-            axes.add_collection3d(mplot3d.art3d.Poly3DCollection(VVmesh.vectors))
- 
-            # Load and graph STLs of active thrusters. 
-            for thruster in thrusters:
-                # Load plume STL in initial configuration. 
-                plumeMesh = mesh.Mesh.from_file('../stl/mold_funnel.stl')
-                plumeMesh.translate([0, 0, -50])
-                plumeMesh.rotate([1, 0, 0], math.radians(180)) 
-                plumeMesh.points = 0.05 * plumeMesh.points
-
-                # Transform according to DCM and exit vector for current thruster in VTDF
-                print(link[str(thruster)][0])
-                thruster_id = link[str(thruster)][0]
-                thruster_orientation = np.matrix(
-                    self.vv.thruster_data[thruster_id]['dcm']
-                )
-
-                plumeMesh.rotate_using_matrix(thruster_orientation.transpose())
-                plumeMesh.translate(self.vv.thruster_data[thruster_id]['exit'][0])
-
-
-                print(self.vv.thruster_data[thruster_id]['dcm'])
-
-                # Add surface to graph. 
-                surface = mplot3d.art3d.Poly3DCollection(plumeMesh.vectors)
-                surface.set_facecolor('orange')
-                axes.add_collection3d(surface)
-
-            lim = 7
-            axes.set_xlim([-1*lim - 3, lim - 3])
-            axes.set_ylim([-1*lim, lim])
-            axes.set_zlim([-1*lim, lim])
-            axes.set_xlabel('X')
-            axes.set_ylabel('Y')
-            axes.set_zlabel('Z')
-            shift=0
-            axes.view_init(azim=0, elev=2*shift)
-
-
-            print()
-
-            if firing < 10:
-                index = '00' + str(firing)
-            elif firing < 100:
-                index = '0' + str(firing)
-            else:
-                index = str(i)
-            plt.savefig('img/frame' + str(index) + '.png')
-
-<<<<<<< HEAD
-    def graph_clusters(self, firing, vv_orientation):
-=======
-
-    def graph_jfh(self, trade_study = False): 
->>>>>>> 2ee71b53
-        """
-            Creates visualization data for the cluster.
-            Parameters
-            ----------
-            firing : int
-                Loop iterable over the length of the number of thrusters firing in the JFH.
-            
-            vv_orientation : np.array
-                DCM from the JFH.
-            Returns
-            -------
-            active_clusters : mesh
-                Cluster of the current thruster firing.
-        """
-<<<<<<< HEAD
-        active_clusters = None
-        clusters_list = []
-        for number in range(len(self.vv.cluster_data)):
-            cluster_name = 'P' + str(number + 1)
-            # print(cluster_name)
-            clusters_list.append(cluster_name)
-
-        # print('clusters_list is', clusters_list)
-        # Load and graph STLs of active clusters. 
-        for cluster in clusters_list:
-
-            # Load plume STL in initial configuration. 
-            clusterMesh = mesh.Mesh.from_file(self.case_dir + 'stl/' + self.config['vv']['stl_cluster'])
-=======
-        # Link JFH numbering of thrusters to thruster names.  
-        link = {}
-        i = 1
-        for thruster in self.vv.thruster_data:
-            link[str(i)] = self.vv.thruster_data[thruster]['name']
-            i = i + 1
-        
-        # Create results directory if it doesn't already exist.
-        results_dir = self.case_dir + 'results'
-        if not os.path.isdir(results_dir):
-            # print("results dir doesn't exist")
-            os.mkdir(results_dir)
-
-
-        if not trade_study:
-            results_dir = results_dir + "/jfh"
-            if not os.path.isdir(results_dir):
-                #print("results dir doesn't exist")
-                os.mkdir(results_dir)
-
-        if trade_study:
-            v_o = ['vo_0', 'vo_1', 'vo_2', 'vo_3', 'vo_4']
-            cants = ['cant_0', 'cant_1', 'cant_2', 'cant_3', 'cant_4']
-            for v in v_o:
-                for cant in cants:
-                    results_dir_case = results_dir + "/" + v + '_' + cant
-                    if not os.path.isdir(results_dir_case):
-                        #print("results dir doesn't exist")
-                        os.mkdir(results_dir_case)
->>>>>>> 2ee71b53
-
-            # Transform cluster
-
-            # First, according to DCM of current cluster in CCF
-            cluster_orientation = np.array(
-                self.vv.cluster_data[cluster]['dcm']
-            )
-            clusterMesh.rotate_using_matrix(cluster_orientation.transpose())
-
-            # Second, according to DCM of VV in JFH
-            clusterMesh.rotate_using_matrix(vv_orientation.transpose())
-
-            # Third, according to position vector of the VV in JFH
-            clusterMesh.translate(self.jfh.JFH[firing]['xyz'])
-
-            # Fourth, according to position of current cluster in CCF
-            clusterMesh.translate(self.vv.cluster_data[cluster]['exit'][0])
-            # print(self.vv.cluster_data[cluster]['exit'][0])
-
-            if active_clusters == None:
-                active_clusters = clusterMesh
-            else:
-                active_clusters = mesh.Mesh(
-                    np.concatenate([active_clusters.data, clusterMesh.data])
-                )
-        return active_clusters
-
-<<<<<<< HEAD
-    def graph_jfh(self): 
-=======
-            # print(self.case_dir + self.config['stl']['vv'])
-
-            if trade_study == False:
-                path_to_stl = self.case_dir + "results/jfh/firing-" + str(firing) + ".stl" 
-            elif trade_study == True:
-                path_to_stl = self.case_dir + "results/" + self.get_case_key() + "/jfh/firing-" + str(firing) + ".stl" 
-
-            # path_to_stl = self.case_dir + "results/jfh/firing-" + str(firing) + ".stl"
-            # self.vv.convert_stl_to_vtk(path_to_vtk, mesh =VVmesh)
-            VVmesh.save(path_to_stl)
-
-    def visualize_sweep(self, config_iter): 
->>>>>>> 2ee71b53
-        """
-            Creates visualization data for the trajectory of the proposed RPOD analysis.
-
-            This method does NOT calculate plume strikes.
-
-            This utilities allows engineers to visualize the trajectory in the JFH before running
-            the full simulation and wasting computation time.
-
-            Parameters
-            ----------
-            None
-
-            Returns
-            -------
-            Method doesn't currently return anything. Simply produces data as needed.
-            Does the method need to return a status message? or pass similar data?
-        """
-        # Link JFH numbering of thrusters to thruster names.  
-        link = {}
-        i = 1
-        for thruster in self.vv.thruster_data:
-            link[str(i)] = self.vv.thruster_data[thruster]['name']
-            i = i + 1
-        # print('link is', link)
-
-        # Create results directory if it doesn't already exist.
-        results_dir = self.case_dir + 'results'
-        if not os.path.isdir(results_dir):
-            # print("results dir doesn't exist")
-            os.mkdir(results_dir)
-
-        results_dir = results_dir + "/jfh"
-        if not os.path.isdir(results_dir):
-            # print("results dir doesn't exist")
-            os.mkdir(results_dir)
-
-        # Save STL surface of target vehicle to local variable.
-        target = self.target.mesh
-
-        # Loop through each firing in the JFH.
-        for firing in range(len(self.jfh.JFH)):
-            # print('firing =', firing+1)
-
-            # Save active thrusters for current firing. 
-            thrusters = self.jfh.JFH[firing]['thrusters']
-            # print("thrusters is", thrusters)
-             
-            # Load, transform, and, graph STLs of visiting vehicle.  
-            VVmesh = mesh.Mesh.from_file(self.case_dir + 'stl/' + self.config['vv']['stl_lm'])
-            vv_orientation = np.array(self.jfh.JFH[firing]['dcm'])
-            # print(vv_orientation.transpose())
-            VVmesh.rotate_using_matrix(vv_orientation.transpose())
-            VVmesh.translate(self.jfh.JFH[firing]['xyz'])
-
-            active_cones = None
-
-            # Load and graph STLs of active clusters.
-            if self.vv.use_clusters == True:
-                active_clusters = self.graph_clusters(firing, vv_orientation)
-
-            # Load and graph STLs of active thrusters. 
-            for thruster in thrusters:
-
-                thruster_id = link[str(thruster)][0]
-
-                # Save thruster id using indexed thruster value.
-                # Could naming/code be more clear?
-                # print('thruster num', thruster, 'thruster id', link[str(thruster)][0])
-
-                # Load plume STL in initial configuration. 
-                plumeMesh = mesh.Mesh.from_file(self.case_dir + 'stl/' + self.config['vv']['stl_thruster'])
-
-                # Transform plume
-                
-                # First, according to DCM of current thruster id in TCF
-                thruster_orientation = np.array(
-                    self.vv.thruster_data[thruster_id]['dcm']
-                )
-                plumeMesh.rotate_using_matrix(thruster_orientation.transpose())
-
-                # Second, according to DCM of VV in JFH
-                plumeMesh.rotate_using_matrix(vv_orientation.transpose())
-
-                # Third, according to position vector of the VV in JFH
-                plumeMesh.translate(self.jfh.JFH[firing]['xyz'])
-                
-                # Fourth, according to position of current cluster in CCF
-                if self.vv.use_clusters == True:
-                    # thruster_id[0] = "P" and thruster_id[1] = "#", adding these gives the cluster identifier
-                    plumeMesh.translate(self.vv.cluster_data[thruster_id[0] + thruster_id[1]]['exit'][0])
-
-                # Fifth, according to exit vector of current thruster id in TCD
-                plumeMesh.translate(self.vv.thruster_data[thruster_id]['exit'][0])
-
-                # Takeaway: Do rotations before translating away from the rotation axes!   
-
-
-                if active_cones == None:
-                    active_cones = plumeMesh
-                else:
-                    active_cones = mesh.Mesh(
-                        np.concatenate([active_cones.data, plumeMesh.data])
-                    )
-
-                # print('DCM: ', self.vv.thruster_data[thruster_id]['dcm'])
-                # print('DCM: ', thruster_orientation[0], thruster_orientation[1], thruster_orientation[2])
-
-            if self.vv.use_clusters != True:
-                if not active_cones == None:
-                    VVmesh = mesh.Mesh(
-                        np.concatenate([VVmesh.data, active_cones.data])
-                    )
-            if self.vv.use_clusters == True:
-                if not active_cones == None:
-                    VVmesh = mesh.Mesh(
-                        np.concatenate([VVmesh.data, active_cones.data, active_clusters.data])
-                    )
-            
-            # print(self.vv.mesh)
-
-            # print(self.case_dir + self.config['stl']['vv'])
-
-            if self.count > 0:
-                path_to_vtk = self.case_dir + "results/strikes/firing-" + str(self.count) + "-" + str(firing)
-                path_to_stl = self.case_dir + "results/jfh/firing-" + str(self.count) + "-" + str(firing) + ".stl"
-            else:
-                path_to_vtk = self.case_dir + "results/jfh/firing-" + str(firing)
-                path_to_stl = self.case_dir + "results/jfh/firing-" + str(firing) + ".stl"
-            # self.vv.convert_stl_to_vtk(path_to_vtk, mesh =VVmesh)
-            VVmesh.save(path_to_stl)
-
-    # def update_window_queue(self, window_queue, cur_window, firing_time, window_size):
-    #     """
-    #         Takes the most recent window of time size, and adds the new firing time to the sum, and the window_queue.
-    #         If the new window is larger than the allowed window_size, then earleist firing times are removed
-    #         from the queue and subtracted from the cur_window sum, until the sum fits within the window size.
-    #         A counter for how many firing times are removed and subtracted is recorded.
-
-    #         Parameters
-    #         ----------
-    #         window_queue : Queue
-    #                 Queue holding the tracked firing times
-    #         cur_window : float
-    #                 sum of the tracked firing times (s)
-    #         firing_time : float
-    #                 length of current firing (s)
-    #         window_size : float
-    #                 max length of a window of time to track (s)
-
-    #         Returns
-    #         -------
-    #         Queue
-    #             Stores tracked firing times after update
-    #         float
-    #             sum of tracked firing times after update
-    #         int
-    #             number of firings removed from the queue 
-    #     """
-    #     window_queue.put(firing_time)
-    #     cur_window += firing_time
-    #     get_counter = 0
-    #     while cur_window > window_size:
-    #         old_firing_time = window_queue.get()
-    #         cur_window -= old_firing_time
-    #         get_counter +=1
-    #     return window_queue, cur_window, get_counter
-    
-    # def update_parameter_queue(self, param_queue, param_window_sum, get_counter):
-    #     """
-    #         Takes the current parameter_queue, and removes the earliest tracked parameters from the front of the queue.
-    #         This occurs "get_counter" times. Each time a parameter is popped from the queue, the sum is also updated,
-    #         as to not track the removed parameter (ie. subtract the value)
-
-    #         Parameters
-    #         ----------
-    #         param_queue : Queue
-    #                 Queue holding the tracked parameters per firing
-    #         param_window_sum : float
-    #                 sum of the parameters in all the tracked firings
-    #         get_counter : int
-    #                 number of times to remove a tracked parameter from the front of the queue
-
-    #         Returns
-    #         -------
-    #         Queue
-    #             stores tracked paramters per firing after update
-    #         float
-    #             sum of tracked parameter after update
-    #     """
-    #     for i in range(get_counter):
-    #         old_param = param_queue.get()
-    #         param_window_sum -= old_param
-    #     return param_queue, param_window_sum
-
-    def jfh_plume_strikes(self, trade_study = False):
-        """
-            Calculates number of plume strikes according to data provided for RPOD analysis.
-            Method does not take any parameters but assumes that study assets are correctly configured.
-            These assets include one JetFiringHistory, one TargetVehicle, and one VisitingVehicle.
-            A Simple plume model is used. It does not calculate plume physics, only strikes. which
-            are determined with a user defined "plume cone" geometry. Simple vector mathematics is
-            used to determine if an VTK surface elements is struck by the "plume cone".
-
-            Returns
-            -------
-            Method doesn't currently return anything. Simply produces data as needed.
-            Does the method need to return a status message? or pass similar data?
-        """
-        # Link JFH numbering of thrusters to thruster names.  
-        link = {}
-        i = 1
-        for thruster in self.vv.thruster_data:
-            link[str(i)] = self.vv.thruster_data[thruster]['name']
-            i = i + 1
-
-        # Create results directory if it doesn't already exist.
-        results_dir = self.case_dir + 'results'
-        if not os.path.isdir(results_dir):
-            #print("results dir doesn't exist")
-            os.mkdir(results_dir)
-        if not trade_study:
-            results_dir = results_dir + "/strikes"
-            if not os.path.isdir(results_dir):
-                #print("results dir doesn't exist")
-                os.mkdir(results_dir)
-
-        if trade_study:
-            v_o = ['vo_0', 'vo_1', 'vo_2', 'vo_3', 'vo_4']
-            cants = ['cant_0', 'cant_1', 'cant_2', 'cant_3', 'cant_4']
-            for v in v_o:
-                for cant in cants:
-                    results_dir_case = results_dir + "/" + v + '_' + cant
-                    if not os.path.isdir(results_dir_case):
-                        #print("results dir doesn't exist")
-                        os.mkdir(results_dir_case)  
-
-                    results_dir_case = results_dir_case + '/strikes'
-                    if not os.path.isdir(results_dir_case):
-                        #print("results dir doesn't exist")
-                        os.mkdir(results_dir_case) 
-
-        #for surface_num, submesh in enumerate(self.target.mesh):
-            # Save STL surface of target vehicle to local variable.
-
-            #target = submesh
-        target = self.target.mesh
-        target_normals = target.get_unit_normals()
-
-        # Initiate array containing cummulative strikes. 
-        cum_strikes = np.zeros(len(target.vectors))
-
-        # using plume physics?
-        if self.config['pm']['kinetics'] != 'None':
-
-            # Initiate array containing max pressures induced on each element. 
-            max_pressures = np.zeros(len(target.vectors))
-
-            # Initiate array containing max shears induced on each element. 
-            max_shears = np.zeros(len(target.vectors))
-
-            # Initiate array containing cummulative heatflux. 
-            cum_heat_flux_load = np.zeros(len(target.vectors))
-
-            checking_constraints = int(self.config['tv']['check_constraints'])
-
-            # if checking_constraints:
-            #     # grab constraint values from configuration file
-            #     pressure_constraint = float(self.config['tv']['normal_pressure'])
-            #     heat_flux_constraint = float(self.config['tv']['heat_flux'])
-            #     shear_constraint = float(self.config['tv']['shear_pressure'])
-
-            #     pressure_window_constraint = float(self.config['tv']['normal_pressure_load'])
-            #     heat_flux_window_constraint = float(self.config['tv']['heat_flux_load'])
-
-            #     # open an output file to record if constraints are passed or failed
-            #     report_dir = results_dir.replace('strikes', '')
-
-            #     report_file_path = report_dir + '/' +str(self.get_case_key()) +'/impingement_report-' + '-.txt'
-            #     constraint_file = open(report_file_path,  'w')
-            #     failed_constraints = 0
-
-                # # Initiate array containing sum of pressures over a given window
-                # pressure_window_sums = np.zeros(len(target.vectors))
-                # # hold a queue of pressure values per cell
-                # pressure_queues = np.empty(len(target.vectors), dtype=object)
-                # for i in range(len(pressure_queues)):
-                #     pressure_queues[i] = Queue()
-                # # save size of pressure window in seconds
-                # pressure_window_size = float(self.config['tv']['normal_pressure_window_size'])
-                # # save a queue of firing times for pressure
-                # pressure_window_queue = Queue()
-                # # keep track of current window size for pressure
-                # pressure_cur_window = 0
-
-                # # Initiate array containing sum of heat_flux over a given window
-                # heat_flux_window_sums = np.zeros(len(target.vectors))
-                # # Initialize an array of queues
-                # heat_flux_queues = np.empty(len(target.vectors), dtype=object)
-                # # Populate the array with a queue per cell
-                # for i in range(len(heat_flux_queues)):
-                #     heat_flux_queues[i] = Queue()
-                # # save size of heat_flux queue (s)
-                # heat_flux_window_size = float(self.config['tv']['heat_flux_window_size'])
-                # # save a queue of firing times for heat_flux
-                # heat_flux_window_queue = Queue()
-                # # keep track of current window size for heatflux
-                # heat_flux_cur_window = 0
-
-        # print(len(cum_strikes))
-
-        # if checking_constraints:
-        #     self.max_pressure = 0
-        #     self.max_shear = 0
-        #     self.max_heat_rate = 0
-        #     self.max_heat_load = 0
-        #     self.max_cum_heat_load = 0
-
-        firing_data = {}
-
-
-        # Loop through each firing in the JFH.
-        n_firings = len(self.jfh.JFH)
-        curr_firing = 1.0
-        for firing in range(len(self.jfh.JFH)):
-        # for firing in tqdm(range(len(self.jfh.JFH)), desc='All firings'):
-
-            # print('Analysis is ' + str(round((curr_firing / n_firings)*100, 2)) + '% complete')
-            curr_firing += 1.0
-            # print('firing =', firing+1)
-
-            # reset strikes for each firing
-            strikes = np.zeros(len(target.vectors))
-
-            firing_time = float(self.jfh.JFH[firing]['t'])
-            if self.config['pm']['kinetics'] != 'None':
-                # reset pressures for each firing
-                pressures = np.zeros(len(target.vectors))
-
-                # reset shear pressures for each firing
-                shear_stresses = np.zeros(len(target.vectors))
-
-                # reset heat fluxes for each firing
-                heat_flux = np.zeros(len(target.vectors))
-                heat_flux_load = np.zeros(len(target.vectors))
-
-            # Save active thrusters for current firing. 
-            thrusters = self.jfh.JFH[firing]['thrusters']
-            # print("thrusters", thrusters)
-            
-            # Load visiting vehicle position and orientation
-            vv_pos = self.jfh.JFH[firing]['xyz']
-
-            vv_orientation = np.array(self.jfh.JFH[firing]['dcm']).transpose()
-
-            # Calculate strikes for active thrusters. 
-            # for thruster in tqdm(thrusters, desc='Current firing'):
-            for thruster in thrusters:
-
-<<<<<<< HEAD
-                thruster_id = link[str(thruster)][0]
-
-=======
->>>>>>> 2ee71b53
-                # Save thruster id using indexed thruster value.
-                # Could naming/code be more clear?
-                # print('thruster num', thruster, 'thruster id', link[str(thruster)][0])
-
-                # Load data to calculate plume transformations
-                
-                # First, according to DCM and exit vector using current thruster id in TCD
-                thruster_orientation = np.array(
-                    self.vv.thruster_data[thruster_id]['dcm']
-                ).transpose()
-
-                thruster_orientation =   thruster_orientation.dot(vv_orientation)
-                # print('DCM: ', self.vv.thruster_data[thruster_id]['dcm'])
-                # print('DCM: ', thruster_orientation[0], thruster_orientation[1], thruster_orientation[2])
-                plume_normal = np.array(thruster_orientation[0])
-                # print("plume normal: ", plume_normal)
-                
-                # calculate thruster exit coordinate with respect to the Target Vehicle.
-
-                # print('thruster_id[0] + thruster_id[1] is', thruster_id[0] + thruster_id[1])
-                # print("self.vv.cluster_data[thruster_id[0] + thruster_id[1]]['exit'][0] is ", self.vv.cluster_data[thruster_id[0] + thruster_id[1]]['exit'][0])
-                # print('self.vv.thruster_data[thruster_id] is', self.vv.thruster_data[thruster_id])
-                thruster_pos = vv_pos + np.array(self.vv.thruster_data[thruster_id]['exit'])
-                if self.vv.use_clusters == True:
-                    thruster_pos += (self.vv.cluster_data[thruster_id[0] + thruster_id[1]]['exit'][0])
-                thruster_pos = thruster_pos[0]
-                # print('thruster position', thruster_pos)
-
-                # Calculate plume strikes for each face on the Target surface.
-                for i, face in enumerate(target.vectors):
-                    # print(i, face)
-
-                    # Calculate centroid for face
-                    # Transposed data is convienient to calculate averages
-                    face = np.array(face).transpose()
-
-                    x = np.array(face[0]).mean()
-                    y = np.array(face[1]).mean()
-                    z = np.array(face[2]).mean()
-
-                    centroid = np.array([x, y, z])
-
-                    # Calculate distance vector between face centroid and thruster exit.
-                    distance = thruster_pos - centroid
-                    # print('distance vector', distance)
-                    norm_distance  = np.sqrt(distance[0]**2 + distance[1]**2 + distance[2]**2)
-
-                    unit_distance = distance / norm_distance
-                    # print('distance magnitude', norm_distance)
-
-
-                    # Calculate angle between distance vector from plume center line.
-                    norm_plume_normal = np.linalg.norm(plume_normal)
-                    unit_plume_normal = plume_normal / norm_plume_normal
-
-                    # print(distance.shape, plume_normal.shape)
-
-                    # theta = 3.14 - np.arccos(
-                    #     np.dot(np.squeeze(distance), np.squeeze(plume_normal)) / (norm_plume_normal * norm_distance)
-                    # )
-                    theta = 3.14 - np.arccos(np.dot(np.squeeze(unit_distance), np.squeeze(unit_plume_normal)))
-
-                    # print('theta', theta)
-
-                    # Calculate face orientation. 
-                    # print('surface normal', target_normals[i])
-                    n = np.squeeze(target_normals[i])
-                    unit_plume = np.squeeze(plume_normal/norm_plume_normal)
-                    surface_dot_plume = np.dot(n, unit_plume)
-                    # print('surface_dot_plume', surface_dot_plume)
-
-                    # print()
-
-                    # Evaluate plume strike logic
-                    within_distance = float(norm_distance) < float(self.config['plume']['radius'])
-                    within_theta = float(theta) < float(self.config['plume']['wedge_theta'])
-                    facing_thruster = surface_dot_plume < 0
-                    
-                    if (within_distance and within_theta and facing_thruster):
-                        cum_strikes[i] = int(cum_strikes[i] + 1)
-                        strikes[i] = strikes[i] + 1
-
-                        # if Simplified gas kinetics model is enabled, get relevant parameters
-                        # pass parameters and thruster info to SimplifiedGasKinetics and record returns of pressures and heat flux
-                        # atm, gas_surface interaction model is not checked, as only one is supported
-                        if self.config['pm']['kinetics'] == "Simplified":
-                            T_w = float(self.config['tv']['surface_temp'])
-                            sigma = float(self.config['tv']['sigma'])
-                            thruster_metrics = self.vv.thruster_metrics[self.vv.thruster_data[thruster_id]['type'][0]]
-                            simple_plume = SimplifiedGasKinetics(norm_distance, theta, thruster_metrics, T_w, sigma)
-                            pressures[i] += simple_plume.get_pressure()
-                            if pressures[i] > max_pressures[i]:
-                                max_pressures[i] = pressures[i]
-
-                            shear_stress = simple_plume.get_shear_pressure()
-                            shear_stresses[i] += abs(shear_stress)
-                            if shear_stresses[i] > max_shears[i]:
-                                max_shears[i] = shear_stresses[i]
-
-                            heat_flux_cur = simple_plume.get_heat_flux()
-                            heat_flux[i] += heat_flux_cur
-                            # cum_heat_flux[i] += heat_flux_cur
-                        # print("unit plume normal", unit_plume_normal)
-
-                        # print("unit distance", unit_distance)
-                        # print("theta", theta)
-                        # input()
-                        # print('centroid', centroid, 'distance', distance, 'norm distance', norm_distance)
-                        # input("strike!")
-
-                            heat_flux_load[i] += heat_flux_cur * firing_time
-                            cum_heat_flux_load[i] += heat_flux_cur * firing_time
-
-
-            # Save surface data to be saved at each cell of the STL mesh.  
-            cellData = {
-                "strikes": strikes,
-                "cum_strikes": cum_strikes.copy()
-            }
-            firing_data[str(firing+1)] = cellData
-
-            # if checking constraints:
-            # save all new pressure and heat flux values into each cell's respective queue
-            # add pressure and heat_flux into each cell's window sum
-            # update the window queues based on their max sizes, and the firing times
-            # update the parameter queues based on the updates made on the window queues 
-            # if self.config['pm']['kinetics'] != 'None' and checking_constraints:
-            #     for i in range(len(pressures)):
-            #         pressure_queues[i].put(float(pressures[i]))
-            #         pressure_window_sums[i] += pressures[i]
-
-            #         heat_flux_queues[i].put(float(heat_flux_load[i]))
-            #         heat_flux_window_sums[i] += heat_flux_load[i]
-            
-            #     pressure_window_queue, pressure_cur_window, pressure_get_counter = self.update_window_queue(
-            #         pressure_window_queue, pressure_cur_window, firing_time, pressure_window_size)
-
-            #     heat_flux_window_queue, heat_flux_cur_window, heat_flux_get_counter = self.update_window_queue(
-            #         heat_flux_window_queue, heat_flux_cur_window, firing_time, heat_flux_window_size)
-
-            #     for queue_index in range(len(pressure_queues)):
-            #         if not pressure_queues[queue_index].empty():
-            #             pressure_queues[queue_index], pressure_window_sums[queue_index] = self.update_parameter_queue(pressure_queues[queue_index], pressure_window_sums[queue_index], pressure_get_counter)
-
-            #         if not heat_flux_queues[queue_index].empty() and heat_flux_window_sums[queue_index] != 0:
-            #             heat_flux_queues[queue_index], heat_flux_window_sums[queue_index] = self.update_parameter_queue(heat_flux_queues[queue_index], heat_flux_window_sums[queue_index], heat_flux_get_counter)
-                
-            #         #check if instantaneous constraints are broken
-            #         if pressures[queue_index] > pressure_constraint and not failed_constraints:
-            #             constraint_file.write(f"Pressure constraint failed at cell #{i}.\n")
-            #             constraint_file.write(f"Pressure reached {pressures[queue_index]}.\n\n")
-            #             failed_constraints = 1
-            #         if shear_stresses[queue_index] > shear_constraint and not failed_constraints:
-            #             constraint_file.write(f"Shear constraint failed at cell #{i}.\n")
-            #             constraint_file.write(f"Shear reached {shear_stresses[queue_index]}.\n\n")
-            #             failed_constraints = 1
-            #         if heat_flux[queue_index] > heat_flux_constraint and not failed_constraints:
-            #             constraint_file.write(f"Heat flux constraint failed at cell #{i}.\n")
-            #             constraint_file.write(f"Heat flux reached {heat_flux[queue_index]}.\n\n")
-            #             failed_constraints = 1
-
-            #         # check if window constraints are broken, and report
-            #         if pressure_window_sums[queue_index] > pressure_window_constraint and not failed_constraints:
-            #             constraint_file.write(f"Pressure window constraint failed at cell #{queue_index}.\n")
-            #             constraint_file.write(f"Pressure winodw reached {pressure_window_sums[queue_index]}.\n\n")
-            #             failed_constraints = 1
-            #         if heat_flux_window_sums[queue_index] > heat_flux_window_constraint and not failed_constraints:
-            #             constraint_file.write(f"Heat flux window constraint failed at cell #{queue_index}.\n")
-            #             constraint_file.write(f"Heat flux load reached {heat_flux_window_sums[queue_index]}.\n\n")
-            #             failed_constraints = 1
-
-<<<<<<< HEAD
-            # Save surface data to be saved at each cell of the STL mesh.  
-            self.cellData = {
-                "strikes": strikes,
-                "cum_strikes": cum_strikes
-            }
-
-            if self.config['pm']['kinetics'] != 'None':
-                self.cellData["pressures"] = pressures
-                self.cellData["max_pressures"] = max_pressures
-                self.cellData["shear_stress"] = shear_stresses
-                self.cellData["max_shears"] = max_shears
-                self.cellData["heat_flux_rate"] = heat_flux
-                self.cellData["heat_flux_load"] = heat_flux_load
-                self.cellData["cum_heat_flux_load"] = cum_heat_flux_load
-
-            
-            if self.count > 0:
-                path_to_vtk = self.case_dir + "results/strikes/firing-" + str(self.count) + "-" + str(firing)
-            else:
-                path_to_vtk = self.case_dir + "results/strikes/firing-" + str(firing)
-            # print(cellData)
-            # input()
-            self.target.convert_stl_to_vtk_strikes(path_to_vtk, self.cellData, target)
-=======
-
-            if self.config['pm']['kinetics'] != 'None':
-                cellData["pressures"] = pressures
-                cellData["max_pressures"] = max_pressures
-                cellData["shear_stress"] = shear_stresses
-                cellData["max_shears"] = max_shears
-                cellData["heat_flux_rate"] = heat_flux
-                cellData["heat_flux_load"] = heat_flux_load
-                cellData["cum_heat_flux_load"] = cum_heat_flux_load
-                
-            if trade_study == False:
-                path_to_vtk = self.case_dir + "results/strikes/firing-" + str(firing) + ".vtu" 
-            elif trade_study == True:
-                path_to_vtk = self.case_dir + "results/" + self.get_case_key() + "/strikes/firing-" + str(firing) + ".vtu" 
-            # print(cellData)
-            # input()
-            self.target.convert_stl_to_vtk_strikes(path_to_vtk, cellData.copy(), target)
->>>>>>> 2ee71b53
-    
-        # if self.config['pm']['kinetics'] != 'None' and checking_constraints:
-        #     if not failed_constraints:
-        #         constraint_file.write(f"All impingement constraints met.")
-        #     constraint_file.close()
-
-            # if checking_constraints:
-            #     max_pressure = np.max(max_pressures)
-            #     if max_pressure > self.max_pressure:
-            #         self.max_pressure = max_pressure
-            #     max_shear = np.max(max_shears)
-            #     if max_shear > self.max_shear:
-            #         self.max_shear = max_shear
-            #     max_heat_rate = np.max(heat_flux)
-            #     if max_heat_rate > self.max_heat_rate:
-            #         self.max_heat_rate = max_heat_rate
-            #     max_heat_load = np.max(heat_flux_load)
-            #     if max_heat_load > self.max_heat_load:
-            #         self.max_heat_load = max_heat_load
-            #     max_cum_heat_load = np.max(cum_heat_flux_load)
-            #     if max_cum_heat_load > self.max_cum_heat_load:
-            #         self.max_cum_heat_load = max_cum_heat_load
-        return firing_data
-
-    def calc_time_multiplier(self, v_ida, v_o, r_o):
-        # Determine thruster configuration characterstics.
-        # The JFH only contains firings done by the neg_x group
-        m_dot_sum = self.calc_m_dot_sum('neg_x')
-        # print('m_dot_sum is', m_dot_sum)
-        MIB = self.vv.thruster_metrics[self.vv.thruster_data[self.vv.rcs_groups['neg_x'][0]]['type'][0]]['MIB']
-        # print('MIB is', MIB)
-        F_thruster = self.vv.thruster_metrics[self.vv.thruster_data[self.vv.rcs_groups['neg_x'][0]]['type'][0]]['F']
-        F = F_thruster * np.cos(self.vv.decel_cant)
-        n_thrusters = len(self.vv.rcs_groups['neg_x'])
-        F = F * n_thrusters
-
-        # Defining a multiplier reduce time steps and make running faster
-        dt = (MIB / F_thruster)
-        # print('dt is', dt)
-        dm_firing = m_dot_sum * dt
-        # print('dm_firing is', dm_firing)
-        docking_mass = self.vv.mass
-        # print('docking mass is', docking_mass)
-
-        # Calculate required change in velocity.
-        dv_req = v_o - v_ida
-        v_e = self.calc_v_e('neg_x')
-
-        # Calculate propellant used for docking and changes in mass.
-        forward_propagation = False
-        delta_mass_jfh = self.calc_delta_mass_v_e(dv_req, v_e, forward_propagation)
-        # print('delta_mass_docking is',delta_mass_jfh)
-
-        pre_approach_mass = self.vv.mass
-        # print('pre-approach mass is', pre_approach_mass)
-
-        # Instantiate data structure to hold JFH data + physics data.
-        # Initializing position
-        x = [r_o]
-        y = [0]
-        z = [0]
-
-        # Initializing empty tracking lists
-        dx = [0]
-        t = [0]
-        dv = [0]
-
-        # Initializing inertial state
-        dxdt = [v_o]
-
-        # Initializing initial mass
-        mass = [pre_approach_mass]
-
-        # Initializing list to later sum propellant expenditure
-        dm_total = [dm_firing]
-
-        # Firing number
-        n = [1]
-
-        # Create dummy rotation matrices.
-        x1 = [1, 0, 0]
-        y1 = [1, 0, 0]
-
-        rot = [np.array(rotation_matrix_from_vectors(x1, y1))]
-
-        # Calculate JFH and 1D physics data for required firings.
-        while (dv_req > 0):
-            # print('dv_req', round(dv_req, 4), 'n firings', n[i])
-
-            # Grab last value in the JFH arrays (initial conditions for current time step)
-            # print('x, dx, dt, t, dxdt, mass, dm_total')
-            # print(x[-1], dx[-1], dt_vals[-1], t[-1], dxdt[-1], mass[-1], dm_total[-1])
-
-            # Update VV mass per firing
-            mass_o = mass[-1]
-            mass.append(mass_o - dm_firing)
-            mass_f = mass[-1]
-            # print('mass_f is', mass_f)
-
-            # Calculate velocity change per firing.
-            dv_firing = self.calc_delta_v(dt, v_e, m_dot_sum, mass_o)
-            dv.append(dv_firing)
-            # print('dv is', dv_firing)
-            # print(round(dxdt[-1] - dv_firing, 2))
-            # input()
-            dxdt.append(dxdt[-1] - dv_firing)
-
-            # Calculate distance traveled per firing
-            # print(dxdt[-1], dxdt[-2]) # last and second to last element.
-            v_avg = 0.5 * (dxdt[-1] + dxdt[-2])
-            dx.append(v_avg * dt)
-            x.append(x[-1] - v_avg*dt)
-            y.append(0)
-            z.append(0)
-
-            # Calculate left over v_req (TERMINATES LOOP)
-            dv_req -= dv_firing
-
-            # Calculate mass expended up to this point.
-            dm_total.append(dm_total[-1] + dm_firing)
-
-            # Calculate current firing.
-            n.append(n[-1]+1)
-
-            # Add time data.
-            t.append(t[-1] + dt)
-
-            rot.append(np.array(rotation_matrix_from_vectors(x1, y1)))
-
-        #     # constraint_file.close()
-
-        return firing_data
-
-        n_firings = len(t)
-        time_multiplier = 10 / n_firings
-        # print('n firings:', len(t), 'time multiplier:', time_multiplier)
-        return (1/time_multiplier)
-
-        # one_d_results = {
-        #     'n_firings': n,
-        #     'x': x,
-        #     'dx': dx,
-        #     't': t,
-        #     'dv': dv,
-        #     'v': dxdt,
-        #     'mass': mass,
-        #     'delta_mass': dm_total
-        # }
-
-        # print(one_d_results)
-
-    def print_jfh_1d_approach_n_fire(self, v_ida, v_o, r_o, n_firings, trade_study = False):
-       # Determine thruster configuration characterstics.
-        # The JFH only contains firings done by the neg_x group
-        m_dot_sum = self.calc_m_dot_sum('neg_x')
-        # print('m_dot_sum is', m_dot_sum)
-        MIB = self.vv.thruster_metrics[self.vv.thruster_data[self.vv.rcs_groups['neg_x'][0]]['type'][0]]['MIB']
-        # print('MIB is', MIB)
-        F_thruster = self.vv.thruster_metrics[self.vv.thruster_data[self.vv.rcs_groups['neg_x'][0]]['type'][0]]['F']
-        F = F_thruster * np.cos(self.vv.decel_cant)
-        n_thrusters = len(self.vv.rcs_groups['neg_x'])
-        F = F * n_thrusters
-        # print('F is', F)
-
-        # Defining a multiplier reduce time steps and make running faster
-        time_multiplier = self.calc_time_multiplier(v_ida, v_o, r_o)
-        dt = (MIB / F_thruster) * time_multiplier
-        # print('dt is', dt)
-        dm_firing = m_dot_sum * dt
-        # print('dm_firing is', dm_firing)
-        docking_mass = self.vv.mass
-        # print('docking mass is', docking_mass)
-
-        # Calculate required change in velocity.
-        dv_req = v_o - v_ida
-        v_e = self.calc_v_e('neg_x')
-
-
-        # Calculate propellant used for docking and changes in mass.
-        forward_propagation = False
-        delta_mass_jfh = self.calc_delta_mass_v_e(dv_req, v_e, forward_propagation)
-        self.fuel_mass= delta_mass_jfh
-        self.vv.mass = docking_mass
-        # print('delta_mass_docking is',delta_mass_jfh)
-
-        pre_approach_mass = self.vv.mass
-        # print('pre-approach mass is', pre_approach_mass)
-
-        # Instantiate data structure to hold JFH data + physics data.
-        # Initializing position
-        x = [r_o]
-        y = [0]
-        z = [0]
-
-        # Initializing empty tracking lists
-        dx = [0]
-        t = [0]
-        dv = [0]
-
-        # Initializing inertial state
-        dxdt = [v_o]
-
-        # Initializing initial mass
-        mass = [pre_approach_mass]
-
-        # Initializing list to later sum propellant expenditure
-        dm_total = [dm_firing]
-
-        # Firing number
-        n = [1]
-
-        # Create dummy rotation matrices.
-        x1 = [1, 0, 0]
-        y1 = [1, 0, 0]
-
-        rot = [np.array(rotation_matrix_from_vectors(x1, y1))]
-
-        # Calculate JFH and 1D physics data for required firings.
-        while (dv_req > 0):
-            # print('dv_req', round(dv_req, 4), 'n firings', n[i])
-
-            # Grab last value in the JFH arrays (initial conditions for current time step)
-            # print('x, dx, dt, t, dxdt, mass, dm_total')
-            # print(x[-1], dx[-1], dt_vals[-1], t[-1], dxdt[-1], mass[-1], dm_total[-1])
-
-            # Update VV mass per firing
-            mass_o = mass[-1]
-            mass.append(mass_o - dm_firing)
-            mass_f = mass[-1]
-            # print('mass_f is', mass_f)
-
-            # Calculate velocity change per firing.
-            dv_firing = self.calc_delta_v(dt, v_e, m_dot_sum, mass_o)
-            dv.append(dv_firing)
-            # print('dv is', dv_firing)
-            # print(round(dxdt[-1] - dv_firing, 2))
-            # input()
-            dxdt.append(dxdt[-1] - dv_firing)
-
-            # Calculate distance traveled per firing
-            # print(dxdt[-1], dxdt[-2]) # last and second to last element.
-            v_avg = 0.5 * (dxdt[-1] + dxdt[-2])
-            dx.append(v_avg * dt)
-
-            curr_x  = x[-1] - v_avg*dt
-
-            # if curr_x < 0:
-            #     break
-
-            x.append(curr_x)
-            y.append(0)
-            z.append(0)
-
-            # Calculate left over v_req (TERMINATES LOOP)
-            dv_req -= dv_firing
-
-            # Calculate mass expended up to this point.
-            dm_total.append(dm_total[-1] + dm_firing)
-
-            # Calculate current firing.
-            n.append(n[-1]+1)
-
-            # Add time data.
-            t.append(t[-1] + dt)
-
-            rot.append(np.array(rotation_matrix_from_vectors(x1, y1)))
-
-        # one_d_results = {
-        #     'n_firings': n,
-        #     'x': x,
-        #     'dx': dx,
-        #     't': t,
-        #     'dv': dv,
-        #     'v': dxdt,
-        #     'mass': mass,
-        #     'delta_mass': dm_total
-        # }
-
-        # print(one_d_results)
-        # input()
-        r = [x, y, z]
-
-        if trade_study == False:
-            jfh_path = self.case_dir + 'jfh/' + self.config['jfh']['jfh']
-        elif trade_study == True:
-            jfh_path = self.case_dir +'jfh/' + self.get_case_key() + '.A'
-
-        # print(jfh_path)
-        print_1d_JFH(t, r, rot, jfh_path) 
-
-
-    def print_jfh_1d_approach(self, v_ida, v_o, r_o, trade_study = False):
-        """
-            Method creates JFH data for axial approach using simpified physics calculations.
-
-            This approach models one continuous firing.
-
-            Kinematics and mass changes are discretized according to the thruster's minimum firing time.
-
-            Parameters
-            ----------
-            v_ida : float
-                VisitingVehicle docking velocity (determined by international docking adapter)
-
-            v_o : float
-                VisitingVehicle incoming axial velocity.
-
-            r_o : float
-                Initial distance to docking port.
-
-            Returns
-            -------
-            Method doesn't currently return anything. Simply prints data to a files as needed.
-            Does the method need to return a status message? or pass similar data?
-
-        """
-        # Determine thruster configuration characterstics.
-        # The JFH only contains firings done by the neg_x group
-        m_dot_sum = self.calc_m_dot_sum('neg_x')
-        # print('m_dot_sum is', m_dot_sum)
-        MIB = self.vv.thruster_metrics[self.vv.thruster_data[self.vv.rcs_groups['neg_x'][0]]['type'][0]]['MIB']
-        # print('MIB is', MIB)
-        F = self.vv.thruster_metrics[self.vv.thruster_data[self.vv.rcs_groups['neg_x'][0]]['type'][0]]['F']
-        F = F * np.cos(self.vv.decel_cant)
-        n_thrusters = len(self.vv.rcs_groups['neg_x'])
-        F = F * n_thrusters
-        # print('F is', F)
-
-        # Defining a multiplier reduce time steps and make running faster
-        time_multiplier = 60
-        dt = (MIB / F) * time_multiplier
-        # print('dt is', dt)
-        dm_firing = m_dot_sum * dt
-        # print('dm_firing is', dm_firing)
-        docking_mass = self.vv.mass
-        # print('docking mass is', docking_mass)
-
-        # Calculate required change in velocity.
-        dv_req = v_o - v_ida
-        v_e = self.calc_v_e('neg_x')
-        forward_propagation = False
-
-
-        # Calculate propellant used for docking and changes in mass.
-        delta_mass_jfh = self.calc_delta_mass_v_e(dv_req, v_e, forward_propagation)
-        # print('delta_mass_docking is',delta_mass_jfh)
-
-        pre_approach_mass = self.vv.mass
-        # print('pre-approach mass is', pre_approach_mass)
-
-        # Instantiate data structure to hold JFH data + physics data.
-        # Initializing position
-        x = [r_o]
-        y = [0]
-        z = [0]
-
-        # Initializing empty tracking lists
-        dx = [0]
-        t = [0]
-        dv = [0]
-
-        # Initializing inertial state
-        dxdt = [v_o]
-
-        # Initializing initial mass
-        mass = [pre_approach_mass]
-
-        # Initializing list to later sum propellant expenditure
-        dm_total = [dm_firing]
-
-        # Firing number
-        n = [1]
-
-        # Create dummy rotation matrices.
-        x1 = [1, 0, 0]
-        y1 = [1, 0, 0]
-
-        rot = [np.array(rotation_matrix_from_vectors(x1, y1))]
-
-        # Calculate JFH and 1D physics data for required firings.
-        while (dv_req > 0):
-            # print('dv_req', round(dv_req, 4), 'n firings', n[i])
-
-            # Grab last value in the JFH arrays (initial conditions for current time step)
-            # print('x, dx, dt, t, dxdt, mass, dm_total')
-            # print(x[-1], dx[-1], dt_vals[-1], t[-1], dxdt[-1], mass[-1], dm_total[-1])
-
-            # Update VV mass per firing
-            mass_o = mass[-1]
-            mass.append(mass_o - dm_firing)
-            mass_f = mass[-1]
-            # print('mass_f is', mass_f)
-
-            # Calculate velocity change per firing.
-            dv_firing = self.calc_delta_v(dt, v_e, m_dot_sum, mass_o)
-            dv.append(dv_firing)
-            # print('dv is', dv_firing)
-            # print(round(dxdt[-1] - dv_firing, 2))
-            # input()
-            dxdt.append(dxdt[-1] - dv_firing)
-
-            # Calculate distance traveled per firing
-            # print(dxdt[-1], dxdt[-2]) # last and second to last element.
-            v_avg = 0.5 * (dxdt[-1] + dxdt[-2])
-            dx.append(v_avg * dt)
-            x.append(x[-1] - v_avg*dt)
-            y.append(0)
-            z.append(0)
-
-            # Calculate left over v_req (TERMINATES LOOP)
-            dv_req -= dv_firing
-
-            # Calculate mass expended up to this point.
-            dm_total.append(dm_total[-1] + dm_firing)
-
-            # Calculate current firing.
-            n.append(n[-1]+1)
-
-            # Add time data.
-            t.append(t[-1] + dt)
-
-            rot.append(np.array(rotation_matrix_from_vectors(x1, y1)))
-
-        # one_d_results = {
-        #     'n_firings': n,
-        #     'x': x,
-        #     'dx': dx,
-        #     't': t,
-        #     'dv': dv,
-        #     'v': dxdt,
-        #     'mass': mass,
-        #     'delta_mass': dm_total
-        # }
-
-        # print(one_d_results)
-        # input()
-        r = [x, y, z]
-
-        if trade_study == False:
-            jfh_path = self.case_dir + 'jfh/' + self.config['jfh']['jfh']
-        elif trade_study == True:
-            jfh_path = self.case_dir +'jfh/' + self.get_case_key() + '.A'
-
-        # print(jfh_path)
-        print_1d_JFH(t, r, rot, jfh_path)
-
-        # self.
-
-        return
-
-<<<<<<< HEAD
-    def edit_1d_JFH(self, t_values, r,  rot):
-        """
-            Helper function to RPOD.calc_jfh_1d_approach() that is responsible for
-            modifying the JFH attribute in memory with the values calculated.
-
-            Parameters
-            ----------
-            t_values : np.array
-                Array containing time step data for each firing in the JFH.
-
-            r : np.array
-                Array containing positional data for each firing in the JFH.
-
-            rot : np.array
-                Array containing rotational data for each firing in the JFH.
-
-            Returns
-            -------
-            Method doesn't currently return anything. Simply prints data to a files as needed.
-            Does the method need to return a status message? or pass similar data?
-
-        """
-        # Printing out the empty JFH and checking its size
-        # print('self.jfh.JFH is', self.jfh.JFH)
-        # print('len(self.jfh.JFH) is', len(self.jfh.JFH))
-
-        # Scrap
-        # print('self.jfh.JFH[0] is', self.jfh.JFH[0])
-        # print('self.jfh.JFH[1] is', self.jfh.JFH[1])
-        # self.jfh.JFH.append({'nt': '1', 'dt': '0.000', 't': '1', 'dcm': [[1.0, 0.0, 0.0], [0.0, 1.0, 0.0], [0.0, 0.0, 1.0]], 'xyz': [-10.0, 0.0, 0.0], 'uf': 1.0, 'thrusters': [1, 2, 5, 6, 9, 10, 13, 14]})
-        # print('self.jfh.JFH[0] is', self.jfh.JFH[0])
-
-        # Checking the time step
-        # print('t_values is', t_values)
-        # print('len(t_values) is', len(t_values))
-
-        # Changing the number of firings to be evaluated
-        self.jfh.nt = len(t_values)
-        # print('self.jfh.nt is', self.jfh.nt)
-        # print('self.jfh.nt after is', self.jfh.nt)
-        # print("self.jfh.JFH[0]['nt'] is", self.jfh.JFH[0]['nt'])
-
-        # Confirming the time step is correct
-        # print('str(t_values[1]) is', str(t_values[1]))
-
-        # Verifying the format of the rot array
-        # print('rot[0] is', rot[0])
-        # print('[list(rot[0][0]), list(rot[0][1]), list(rot[0][2])] is', [list(rot[0][0]), list(rot[0][1]), list(rot[0][2])])
-        # print('[list(rot[1][0]), list(rot[1][1]), list(rot[1][2])] is', [list(rot[1][0]), list(rot[1][1]), list(rot[1][2])])
-
-        # Verifying the format of the r array
-        # print('r is', r)
-        # print('[r[0][0], r[1][0], r[2][0]] is', [r[0][0], r[1][0], r[2][0]])
-        # print('[r[0][1], r[1][1], r[2][1]] is', [r[0][1], r[1][1], r[2][1]])
-
-        for i in range(len(t_values)):
-            # NOTE: 'thrusters' is currently hardcoded
-            # NOTE: all the 'xyz' values are still negative
-            # Start from the required distance to slow down and approach zero
-            # print('-r[0][-1] + r[0][i] is', -r[0][-1] + r[0][i])
-
-            
-            # NOTE: The thrusters are currently hardcoded, but should be changed to the thrusters indicated in the neg_x group in the tgf
-            self.jfh.JFH.append({'nt': str(i + 1), 'dt': str(t_values[i]), 't': str(t_values[1]), 'dcm': [list(rot[i][0]), list(rot[i][1]), list(rot[i][2])], 'xyz': [-r[0][-1] + r[0][i] - 0.5, -r[1][i], -r[2][i]], 'uf': 1.0, 'thrusters': [1, 2, 5, 6, 9, 10, 13, 14]})
-
-        # Printing out the populated JFH and checking its size
-        # print('self.jfh.JFH is', self.jfh.JFH)
-        # print('len(self.jfh.JFH) is', len(self.jfh.JFH))
-
-    def calc_jfh_1d_approach(self, v_ida, v_o, cant):
-        """
-            The x-position represents the distance required to reach a velocity of zero.    
-        
-            Method calculates JFH data for 1D approach using simpified physics calculations.
-
-            This approach models one continuous firing.
-
-            Kinematics and mass changes are discretized according to the thruster's minimum firing time.
-
-            Parameters
-            ----------
-            v_ida : float
-                VisitingVehicle docking velocity (determined by international docking adapter)
-
-            v_o : float
-                VisitingVehicle incoming axial velocity.
-
-            cant : float
-                Angling of all deceleration thrusters in degrees that 
-
-            Returns
-            -------
-            Method doesn't currently return anything. Simply prints data to a files as needed.
-            Does the method need to return a status message? or pass similar data?
-
-        """
-        # Determine thruster configuration characterstics.
-        # The JFH only contains firings done by the neg_x group
-        m_dot_sum = self.calc_m_dot_sum('neg_x')
-        # print('m_dot_sum is', m_dot_sum)
-        MIB = self.vv.thruster_metrics[self.vv.thruster_data[self.vv.rcs_groups['neg_x'][0]]['type'][0]]['MIB']
-        # print('MIB is', MIB)
-        MissionPlanner.cant = np.radians(cant)
-        F = np.cos(MissionPlanner.cant) * self.vv.thruster_metrics[self.vv.thruster_data[self.vv.rcs_groups['neg_x'][0]]['type'][0]]['F']
-        # print('F is', F)
-
-
-
-        # IMPORTANT IMPORTANT IMPORTANT IMPORTANT IMPORTANT
-        # Defining a multiplier reduce time steps and make running faster
-        time_multiplier = 100
-        # Multiplying by cant to make time step independent of it, this cancels it out in the F term
-        self.dt = (MIB / F) * time_multiplier * np.cos(MissionPlanner.cant)
-        # print('dt is', dt)
-        dm_firing = m_dot_sum * self.dt
-        # print('dm_firing is', dm_firing)
-        docking_mass = self.vv.mass
-        # print('docking mass is', docking_mass)
-
-        # Calculate required change in velocity.
-        dv_req = v_o - v_ida
-        v_e = self.calc_v_e('neg_x')
-        forward_propagation = False
-
-        # Calculate propellant used for docking and changes in mass.
-        # Since this is already done by calc_total_delta_mass, the LM's mass
-            # needs to be reset to docking_mass otherwise the propellant
-            # expenditure for the JFH is counted twice
-        delta_mass_jfh = self.calc_delta_mass_v_e(dv_req, v_e, forward_propagation)
-        # print('delta_mass_docking is',delta_mass_jfh)
-        self.vv.mass = docking_mass
-        # print('self.vv.mass is', self.vv.mass)
-
-        pre_approach_mass = self.vv.mass + delta_mass_jfh
-        # print('pre-approach mass is', pre_approach_mass)
-
-        # Instantiate data structure to hold JFH data + physics data.
-        # Initializing position
-        x = [0]
-        y = [0]
-        z = [0]
-
-        # Initializing empty tracking lists
-        dx = [0]
-        t = [0]
-        dv = [0]
-
-        # Initializing inertial state
-        dxdt = [v_o]
-
-        # Initializing initial mass
-        mass = [pre_approach_mass]
-
-        # Initializing list to later sum propellant expenditure
-        dm_total = [dm_firing]
-
-        # Firing number
-        n = [1]
-
-        # Create dummy rotation matrices.
-        x1 = [1, 0, 0]
-        y1 = [1, 0, 0]
-
-        rot = [np.array(rotation_matrix_from_vectors(x1, y1))]
-
-        # Calculate JFH and 1D physics data for required firings.
-        while (dv_req > 0):
-            # print('dv_req', round(dv_req, 4), 'n firings', n[i])
-
-            # Grab last value in the JFH arrays (initial conditions for current time step)
-            # print('x, dx, dt, t, dxdt, mass, dm_total')
-            # print(x[-1], dx[-1], dt_vals[-1], t[-1], dxdt[-1], mass[-1], dm_total[-1])
-
-            # Update VV mass per firing
-            mass_o = mass[-1]
-            mass.append(mass_o - dm_firing)
-            mass_f = mass[-1]
-            # print('mass_f is', mass_f)
-
-            # Calculate velocity change per firing.
-            dv_firing = self.calc_delta_v(self.dt, v_e, m_dot_sum, mass_o)
-            dv.append(dv_firing)
-            # print('dv is', dv_firing)
-            # print(round(dxdt[-1] - dv_firing, 2))
-            # input()
-            dxdt.append(dxdt[-1] - dv_firing)
-
-            # Calculate distance traveled per firing
-            # print(dxdt[-1], dxdt[-2]) # last and second to last element.
-            v_avg = 0.5 * (dxdt[-1] + dxdt[-2])
-            dx.append(v_avg * self.dt)
-            x.append(x[-1] + v_avg * self.dt)
-            y.append(0)
-            z.append(0)
-
-            # Calculate left over v_req (TERMINATES LOOP)
-            dv_req -= dv_firing
-
-            # Calculate mass expended up to this point.
-            dm_total.append(dm_total[-1] + dm_firing)
-
-            # Calculate current firing.
-            n.append(n[-1] + 1)
-
-            # Add time data.
-            t.append(t[-1] + self.dt)
-
-            rot.append(np.array(rotation_matrix_from_vectors(x1, y1)))
-
-        # print('x is', x)
-
-        # print('dm_total is', dm_total[-1])
-
-        # one_d_results = {
-        #     'n_firings': n,
-        #     'x': x,
-        #     'dx': dx,
-        #     't': t,
-        #     'dv': dv,
-        #     'v': dxdt,
-        #     'mass': mass,
-        #     'delta_mass': dm_total
-        # }
-
-        # print(one_d_results)
-
-        r = [x, y, z]
-
-        jfh_path = self.case_dir + 'jfh/' + self.config['jfh']['jfh']
-        # print(jfh_path)
-        self.edit_1d_JFH(t, r, rot)
-=======
-    def get_case_key(self):
-        return self.case_key
-
-    def set_case_key(self, v0_iter, cant_iter):
-
-        self.case_key = 'vo_' + str(v0_iter) + '_cant_' + str(cant_iter)
->>>>>>> 2ee71b53
-
-        return
-
-    def make_test_jfh():
-
+import numpy as np
+import os
+import math
+
+from stl import mesh
+
+from pyrpod.LogisticsModule import LogisticsModule
+from pyrpod.MissionPlanner import MissionPlanner
+from pyrpod.RarefiedPlumeGasKinetics import SimplifiedGasKinetics
+
+from pyrpod.file_print import print_1d_JFH
+
+from tqdm import tqdm
+from queue import Queue
+
+def rotation_matrix_from_vectors(vec1, vec2):
+    """ Find the rotation matrix that aligns vec1 to vec2
+    :param vec1: A 3d "source" vector
+    :param vec2: A 3d "destination" vector
+    :return mat: A transform matrix (3x3) which when applied to vec1, aligns it with vec2.
+    """
+    if vec1 == vec2:
+        x = [1, 0, 0]
+        y = [0, 1, 0]
+        z = [0, 0, 1]
+        id_matrix = np.array([x, y, z])
+        return id_matrix
+
+    a, b = (vec1 / np.linalg.norm(vec1)).reshape(3), (vec2 / np.linalg.norm(vec2)).reshape(3)
+    v = np.cross(a, b)
+    c = np.dot(a, b)
+    s = np.linalg.norm(v)
+    kmat = np.array([[0, -v[2], v[1]], [v[2], 0, -v[0]], [-v[1], v[0], 0]])
+    rotation_matrix = np.eye(3) + kmat + kmat.dot(kmat) * ((1 - c) / (s ** 2)) 
+    return rotation_matrix
+
+class RPOD (MissionPlanner):
+    """
+        Class responsible for analyzing RPOD performance of visiting vehicles.
+
+        Caculated metrics (outputs) include propellant usage, plume impingement,
+        trajectory character, and performance with respect to factors of safety.
+
+        Data Inputs inlcude (redundant? better said in user guide?)
+        1. LogisticsModule (LM) object with properly defined RCS configuration
+        2. Jet Firing History including LM location and orientation with repsect to the Gateway.
+        3. Selected plume models for impingement analysis.
+        4. Surface mesh data for target and visiting vehicle.
+
+        Attributes
+        ----------
+
+        vv : LogisticsModule
+            Visiting vehicle of interest. Includes complete RCS configuration and surface mesh data.
+
+        jfh : JetFiringHistory
+            Includes VV location and orientation with respect to the TV.
+
+        plume_model : PlumeModel
+            Contains the relevant governing equations selected for analysis.
+
+        Methods
+        -------
+        study_init(self, JetFiringHistory, Target, Vehicle)
+            Designates assets for RPOD analysis.
+        
+        graph_init_config(self)
+            Creates visualization data for initiial configuration of RPOD analysis.
+
+        graph_jfh_thruster_check(self)
+            Creates visualization data for initiial configuration of RPOD analysis.
+        
+        graph_clusters(self, firing, vv_orientation)
+            Creates visualization data for the cluster.
+        
+        graph_jfh(self)
+            Creates visualization data for the trajectory of the proposed RPOD analysis.
+
+        update_window_queue(self, window_queue, cur_window, firing_time, window_size)
+            Takes the most recent window of time size, and adds the new firing time to the sum, and the window_queue.
+            If the new window is larger than the allowed window_size, then earleist firing times are removed
+            from the queue and subtracted from the cur_window sum, until the sum fits within the window size.
+            A counter for how many firing times are removed and subtracted is recorded.
+
+        update_parameter_queue(self, param_queue, param_window_sum, get_counter)
+            Takes the current parameter_queue, and removes the earliest tracked parameters from the front of the queue.
+            This occurs "get_counter" times. Each time a parameter is popped from the queue, the sum is also updated,
+            as to not track the removed parameter (ie. subtract the value)
+
+        jfh_plume_strikes(self)
+            Calculates number of plume strikes according to data provided for RPOD analysis.
+            Method does not take any parameters but assumes that study assets are correctly configured.
+            These assets include one JetFiringHistory, one TargetVehicle, and one VisitingVehicle.
+            A Simple plume model is used. It does not calculate plume physics, only strikes. which
+            are determined with a user defined "plume cone" geometry. Simple vector mathematics is
+            used to determine if an VTK surface elements is struck by the "plume cone".
+        
+        print_jfh_1d_approach(v_ida, v_o, r_o)
+            Method creates JFH data for axial approach using simpified physics calculations.
+    """
+    # def __init__(self):
+    #     print("Initialized Approach Visualizer")
+    def study_init(self, JetFiringHistory, Target, Vehicle):
+        """
+            Designates assets for RPOD analysis.
+
+            Parameters
+            ----------
+            JetFiringHistory : JetFiringHistory
+                Object thruster firing history. It includes VV position, orientation, and IDs for active thrusters.
+
+            Target : TargetVehicle
+                Object containing surface mesh and thruster configurations for the Visiting Vehicle.
+
+            Vehicle : VisitingVehicle
+                Object containing surface mesh and surfave properties for the Target Vehicle.
+
+            Returns
+            -------
+            Method doesn't currently return anything. Simply sets class members as needed.
+            Does the method need to return a status message? or pass similar data?
+        """
+        self.jfh = JetFiringHistory
+        self.target = Target
+        self.vv = Vehicle
+
+    def graph_init_config(self):
+        """
+            Creates visualization data for initiial configuration of RPOD analysis.
+
+            NOTE: Method does not take any parameters. It assumes that self.case_dir
+            and self.config are instatiated correctly. Potential defensive programming statements?
+
+            TODO: Needs to be re-factored to save VTK data in proper case directory.
+
+            Returns
+            -------
+            Method doesn't currently return anything. Simply produces data as needed.
+            Does the method need to return a status message? or pass similar data?
+        """
+
+        #TODO: Re-factor using 
+        # Save first coordinate in the JFH
+        vv_initial_firing = self.jfh.JFH[0]
+        # print(type(vv_initial_firing['xyz']))
+
+        # Translate VV STL to first coordinate
+        self.vv.mesh.translate(vv_initial_firing['xyz'])
+
+        # Combine target and VV STLs into one "Mesh" object.
+        combined = mesh.Mesh(np.concatenate(
+            [self.target.mesh.data, self.vv.mesh.data]
+            ))
+
+        figure = plt.figure()
+        # axes = mplot3d.Axes3D(figure)
+        axes = figure.add_subplot(projection = '3d')
+        axes.add_collection3d(mplot3d.art3d.Poly3DCollection(combined.vectors))
+        # axes.quiver(X, Y, Z, U, V, W, color = (0,0,0), length=1, normalize=True)
+        lim = 100
+        axes.set_xlim([-1*lim, lim])
+        axes.set_ylim([-1*lim, lim])
+        axes.set_zlim([-1*lim, lim])
+        axes.set_xlabel('X')
+        axes.set_ylabel('Y')
+        axes.set_zlabel('Z')
+        # figure.suptitle(str(i))
+        plt.show()
+
+
+    def graph_jfh_thruster_check(self):
+        """
+            Creates visualization data for initiial configuration of RPOD analysis.
+
+            NOTE: Method does not take any parameters. It assumes that self.case_dir
+            and self.config are instatiated correctly. Potential defensive programming statements?
+
+            TODO: Needs to be re-factored to save VTK data in proper case directory.
+
+            Returns
+            -------
+            Method doesn't currently return anything. Simply produces data as needed.
+            Does the method need to return a status message? or pass similar data?
+        """
+
+        # Link JFH numbering of thrusters to thruster names.  
+        link = {}
+        i = 1
+        for thruster in self.vv.thruster_data:
+            link[str(i)] = self.vv.thruster_data[thruster]['name']
+            i = i + 1
+
+        # Loop through each firing in the JFH.
+        for firing in range(len(self.jfh.JFH)):
+
+            # Save active thrusters for current firing. 
+            thrusters = self.jfh.JFH[firing]['thrusters']
+            
+            # Load and graph STL of visting vehicle.  
+            VVmesh = mesh.Mesh.from_file('../stl/cylinder.stl')
+
+            figure = plt.figure()
+            # axes = mplot3d.Axes3D(figure)
+            axes = figure.add_subplot(projection = '3d')
+            axes.add_collection3d(mplot3d.art3d.Poly3DCollection(VVmesh.vectors))
+ 
+            # Load and graph STLs of active thrusters. 
+            for thruster in thrusters:
+                # Load plume STL in initial configuration. 
+                plumeMesh = mesh.Mesh.from_file('../stl/mold_funnel.stl')
+                plumeMesh.translate([0, 0, -50])
+                plumeMesh.rotate([1, 0, 0], math.radians(180)) 
+                plumeMesh.points = 0.05 * plumeMesh.points
+
+                # Transform according to DCM and exit vector for current thruster in VTDF
+                print(link[str(thruster)][0])
+                thruster_id = link[str(thruster)][0]
+                thruster_orientation = np.matrix(
+                    self.vv.thruster_data[thruster_id]['dcm']
+                )
+
+                plumeMesh.rotate_using_matrix(thruster_orientation.transpose())
+                plumeMesh.translate(self.vv.thruster_data[thruster_id]['exit'][0])
+
+
+                print(self.vv.thruster_data[thruster_id]['dcm'])
+
+                # Add surface to graph. 
+                surface = mplot3d.art3d.Poly3DCollection(plumeMesh.vectors)
+                surface.set_facecolor('orange')
+                axes.add_collection3d(surface)
+
+            lim = 7
+            axes.set_xlim([-1*lim - 3, lim - 3])
+            axes.set_ylim([-1*lim, lim])
+            axes.set_zlim([-1*lim, lim])
+            axes.set_xlabel('X')
+            axes.set_ylabel('Y')
+            axes.set_zlabel('Z')
+            shift=0
+            axes.view_init(azim=0, elev=2*shift)
+
+
+            print()
+
+            if firing < 10:
+                index = '00' + str(firing)
+            elif firing < 100:
+                index = '0' + str(firing)
+            else:
+                index = str(i)
+            plt.savefig('img/frame' + str(index) + '.png')
+
+    def graph_clusters(self, firing, vv_orientation):
+        """
+            Creates visualization data for the cluster.
+            Parameters
+            ----------
+            firing : int
+                Loop iterable over the length of the number of thrusters firing in the JFH.
+            
+            vv_orientation : np.array
+                DCM from the JFH.
+            Returns
+            -------
+            active_clusters : mesh
+                Cluster of the current thruster firing.
+        """
+        active_clusters = None
+        clusters_list = []
+        for number in range(len(self.vv.cluster_data)):
+            cluster_name = 'P' + str(number + 1)
+            # print(cluster_name)
+            clusters_list.append(cluster_name)
+
+        # print('clusters_list is', clusters_list)
+        # Load and graph STLs of active clusters. 
+        for cluster in clusters_list:
+
+            # Load plume STL in initial configuration. 
+            clusterMesh = mesh.Mesh.from_file(self.case_dir + 'stl/' + self.config['vv']['stl_cluster'])
+
+            # Transform cluster
+
+            # First, according to DCM of current cluster in CCF
+            cluster_orientation = np.array(
+                self.vv.cluster_data[cluster]['dcm']
+            )
+            clusterMesh.rotate_using_matrix(cluster_orientation.transpose())
+
+            # Second, according to DCM of VV in JFH
+            clusterMesh.rotate_using_matrix(vv_orientation.transpose())
+
+            # Third, according to position vector of the VV in JFH
+            clusterMesh.translate(self.jfh.JFH[firing]['xyz'])
+
+            # Fourth, according to position of current cluster in CCF
+            clusterMesh.translate(self.vv.cluster_data[cluster]['exit'][0])
+            # print(self.vv.cluster_data[cluster]['exit'][0])
+
+            if active_clusters == None:
+                active_clusters = clusterMesh
+            else:
+                active_clusters = mesh.Mesh(
+                    np.concatenate([active_clusters.data, clusterMesh.data])
+                )
+        return active_clusters
+
+    def graph_jfh(self, trade_study = False): 
+        """
+            Creates visualization data for the trajectory of the proposed RPOD analysis.
+
+            This method does NOT calculate plume strikes.
+
+            This utilities allows engineers to visualize the trajectory in the JFH before running
+            the full simulation and wasting computation time.
+            Returns
+            -------
+            Method doesn't currently return anything. Simply produces data as needed.
+            Does the method need to return a status message? or pass similar data?
+        """
+        # Link JFH numbering of thrusters to thruster names.  
+        link = {}
+        i = 1
+        for thruster in self.vv.thruster_data:
+            link[str(i)] = self.vv.thruster_data[thruster]['name']
+            i = i + 1
+        
+        # Create results directory if it doesn't already exist.
+        results_dir = self.case_dir + 'results'
+        if not os.path.isdir(results_dir):
+            # print("results dir doesn't exist")
+            os.mkdir(results_dir)
+
+
+        if not trade_study:
+            results_dir = results_dir + "/jfh"
+            if not os.path.isdir(results_dir):
+                #print("results dir doesn't exist")
+                os.mkdir(results_dir)
+
+        if trade_study:
+            v_o = ['vo_0', 'vo_1', 'vo_2', 'vo_3', 'vo_4']
+            cants = ['cant_0', 'cant_1', 'cant_2', 'cant_3', 'cant_4']
+            for v in v_o:
+                for cant in cants:
+                    results_dir_case = results_dir + "/" + v + '_' + cant
+                    if not os.path.isdir(results_dir_case):
+                        #print("results dir doesn't exist")
+                        os.mkdir(results_dir_case)
+
+        # Save STL surface of target vehicle to local variable.
+        target = self.target.mesh
+
+        # Loop through each firing in the JFH.
+        for firing in range(len(self.jfh.JFH)):
+            # print('firing =', firing+1)
+
+            # Save active thrusters for current firing. 
+            thrusters = self.jfh.JFH[firing]['thrusters']
+            # print("thrusters", thrusters)
+             
+            # Load, transform, and, graph STLs of visiting vehicle.  
+            VVmesh = mesh.Mesh.from_file(self.case_dir + 'stl/' + self.config['vv']['stl_lm'])
+            vv_orientation = np.array(self.jfh.JFH[firing]['dcm'])
+            # print(vv_orientation.transpose())
+            VVmesh.rotate_using_matrix(vv_orientation.transpose())
+            VVmesh.translate(self.jfh.JFH[firing]['xyz'])
+
+            active_cones = None
+
+            # Load and graph STLs of active thrusters. 
+            for thruster in thrusters:
+
+
+                # Save thruster id using indexed thruster value.
+                # Could naming/code be more clear?
+                # print('thruster num', thruster, 'thruster id', link[str(thruster)][0])
+                thruster_id = link[str(thruster)][0]
+
+                # Load plume STL in initial configuration. 
+                plumeMesh = mesh.Mesh.from_file(self.case_dir + 'stl/' + self.config['vv']['stl_thruster'])
+
+                # Transform plume
+                
+                # First, according to DCM of current thruster id in TCF
+                thruster_orientation = np.array(
+                    self.vv.thruster_data[thruster_id]['dcm']
+                )
+                plumeMesh.rotate_using_matrix(thruster_orientation.transpose())
+
+                # Second, according to DCM of VV in JFH
+                plumeMesh.rotate_using_matrix(vv_orientation.transpose())
+
+                # Third, according to position vector of the VV in JFH
+                plumeMesh.translate(self.jfh.JFH[firing]['xyz'])
+                
+                # Fourth, according to exit vector of current thruster id in TCD
+                plumeMesh.translate(self.vv.thruster_data[thruster_id]['exit'][0])
+
+                # Takeaway: Do rotations before translating away from the rotation axes!   
+
+
+                if active_cones == None:
+                    active_cones = plumeMesh
+                else:
+                    active_cones = mesh.Mesh(
+                        np.concatenate([active_cones.data, plumeMesh.data])
+                    )
+
+                # print('DCM: ', self.vv.thruster_data[thruster_id]['dcm'])
+                # print('DCM: ', thruster_orientation[0], thruster_orientation[1], thruster_orientation[2])
+
+            if not active_cones == None:
+                VVmesh = mesh.Mesh(
+                    np.concatenate([VVmesh.data, active_cones.data])
+                )
+            
+            # print(self.vv.mesh)
+
+            # print(self.case_dir + self.config['stl']['vv'])
+
+            if trade_study == False:
+                path_to_stl = self.case_dir + "results/jfh/firing-" + str(firing) + ".stl" 
+            elif trade_study == True:
+                path_to_stl = self.case_dir + "results/" + self.get_case_key() + "/jfh/firing-" + str(firing) + ".stl" 
+
+            # path_to_stl = self.case_dir + "results/jfh/firing-" + str(firing) + ".stl"
+            # self.vv.convert_stl_to_vtk(path_to_vtk, mesh =VVmesh)
+            VVmesh.save(path_to_stl)
+
+    def visualize_sweep(self, config_iter): 
+        """
+            Creates visualization data for the trajectory of the proposed RPOD analysis.
+
+            This method is valid for SINGLE JFH firings, due to file naming conventions.
+            Numbering of files is based on the iteration number of the current configuration provided.
+
+            Method used for mdao_unit_test_02.py
+
+            This utility allows engineers to visualize a configuration sweep before running
+            the full simulation and wasting computational resources.
+            Parameters
+            ----------
+            None
+
+            Returns
+            -------
+            Method doesn't currently return anything. Simply produces data as needed.
+            Does the method need to return a status message? or pass similar data?
+        """
+        # Link JFH numbering of thrusters to thruster names.  
+        link = {}
+        i = 1
+        for thruster in self.vv.thruster_data:
+            link[str(i)] = self.vv.thruster_data[thruster]['name']
+            i = i + 1
+        # print('link is', link)
+
+        # Create results directory if it doesn't already exist.
+        results_dir = self.case_dir + 'results'
+        if not os.path.isdir(results_dir):
+            # print("results dir doesn't exist")
+            os.mkdir(results_dir)
+
+        results_dir = results_dir + "/jfh"
+        if not os.path.isdir(results_dir):
+            # print("results dir doesn't exist")
+            os.mkdir(results_dir)
+
+        # Save STL surface of target vehicle to local variable.
+        target = self.target.mesh
+
+        # Loop through each firing in the JFH.
+        for firing in range(len(self.jfh.JFH)):
+            # print('firing =', firing+1)
+
+            # Save active thrusters for current firing. 
+            thrusters = self.jfh.JFH[firing]['thrusters']
+            # print("thrusters is", thrusters)
+             
+            # Load, transform, and, graph STLs of visiting vehicle.  
+            VVmesh = mesh.Mesh.from_file(self.case_dir + 'stl/' + self.config['vv']['stl_lm'])
+            vv_orientation = np.array(self.jfh.JFH[firing]['dcm'])
+            # print(vv_orientation.transpose())
+            VVmesh.rotate_using_matrix(vv_orientation.transpose())
+            VVmesh.translate(self.jfh.JFH[firing]['xyz'])
+
+            active_cones = None
+
+            # Load and graph STLs of active clusters.
+            if self.vv.use_clusters == True:
+                active_clusters = self.graph_clusters(firing, vv_orientation)
+
+            # Load and graph STLs of active thrusters. 
+            for thruster in thrusters:
+
+                thruster_id = link[str(thruster)][0]
+
+                # Save thruster id using indexed thruster value.
+                # Could naming/code be more clear?
+                # print('thruster num', thruster, 'thruster id', link[str(thruster)][0])
+
+                # Load plume STL in initial configuration. 
+                plumeMesh = mesh.Mesh.from_file(self.case_dir + 'stl/' + self.config['vv']['stl_thruster'])
+
+                # Transform plume
+                
+                # First, according to DCM of current thruster id in TCF
+                thruster_orientation = np.array(
+                    self.vv.thruster_data[thruster_id]['dcm']
+                )
+                plumeMesh.rotate_using_matrix(thruster_orientation.transpose())
+
+                # Second, according to DCM of VV in JFH
+                plumeMesh.rotate_using_matrix(vv_orientation.transpose())
+
+                # Third, according to position vector of the VV in JFH
+                plumeMesh.translate(self.jfh.JFH[firing]['xyz'])
+                
+                # Fourth, according to position of current cluster in CCF
+                if self.vv.use_clusters == True:
+                    # thruster_id[0] = "P" and thruster_id[1] = "#", adding these gives the cluster identifier
+                    plumeMesh.translate(self.vv.cluster_data[thruster_id[0] + thruster_id[1]]['exit'][0])
+
+                # Fifth, according to exit vector of current thruster id in TCD
+                plumeMesh.translate(self.vv.thruster_data[thruster_id]['exit'][0])
+
+                # Takeaway: Do rotations before translating away from the rotation axes!   
+
+
+                if active_cones == None:
+                    active_cones = plumeMesh
+                else:
+                    active_cones = mesh.Mesh(
+                        np.concatenate([active_cones.data, plumeMesh.data])
+                    )
+
+                # print('DCM: ', self.vv.thruster_data[thruster_id]['dcm'])
+                # print('DCM: ', thruster_orientation[0], thruster_orientation[1], thruster_orientation[2])
+
+            if self.vv.use_clusters != True:
+                if not active_cones == None:
+                    VVmesh = mesh.Mesh(
+                        np.concatenate([VVmesh.data, active_cones.data])
+                    )
+            if self.vv.use_clusters == True:
+                if not active_cones == None:
+                    VVmesh = mesh.Mesh(
+                        np.concatenate([VVmesh.data, active_cones.data, active_clusters.data])
+                    )
+            
+            # print(self.vv.mesh)
+
+            # print(self.case_dir + self.config['stl']['vv'])
+
+            if self.count > 0:
+                path_to_vtk = self.case_dir + "results/strikes/firing-" + str(self.count) + "-" + str(firing)
+                path_to_stl = self.case_dir + "results/jfh/firing-" + str(self.count) + "-" + str(firing) + ".stl"
+            else:
+                path_to_vtk = self.case_dir + "results/jfh/firing-" + str(firing)
+                path_to_stl = self.case_dir + "results/jfh/firing-" + str(firing) + ".stl"
+            # self.vv.convert_stl_to_vtk(path_to_vtk, mesh =VVmesh)
+            VVmesh.save(path_to_stl)
+
+    # def update_window_queue(self, window_queue, cur_window, firing_time, window_size):
+    #     """
+    #         Takes the most recent window of time size, and adds the new firing time to the sum, and the window_queue.
+    #         If the new window is larger than the allowed window_size, then earleist firing times are removed
+    #         from the queue and subtracted from the cur_window sum, until the sum fits within the window size.
+    #         A counter for how many firing times are removed and subtracted is recorded.
+
+    #         Parameters
+    #         ----------
+    #         window_queue : Queue
+    #                 Queue holding the tracked firing times
+    #         cur_window : float
+    #                 sum of the tracked firing times (s)
+    #         firing_time : float
+    #                 length of current firing (s)
+    #         window_size : float
+    #                 max length of a window of time to track (s)
+
+    #         Returns
+    #         -------
+    #         Queue
+    #             Stores tracked firing times after update
+    #         float
+    #             sum of tracked firing times after update
+    #         int
+    #             number of firings removed from the queue 
+    #     """
+    #     window_queue.put(firing_time)
+    #     cur_window += firing_time
+    #     get_counter = 0
+    #     while cur_window > window_size:
+    #         old_firing_time = window_queue.get()
+    #         cur_window -= old_firing_time
+    #         get_counter +=1
+    #     return window_queue, cur_window, get_counter
+    
+    # def update_parameter_queue(self, param_queue, param_window_sum, get_counter):
+    #     """
+    #         Takes the current parameter_queue, and removes the earliest tracked parameters from the front of the queue.
+    #         This occurs "get_counter" times. Each time a parameter is popped from the queue, the sum is also updated,
+    #         as to not track the removed parameter (ie. subtract the value)
+
+    #         Parameters
+    #         ----------
+    #         param_queue : Queue
+    #                 Queue holding the tracked parameters per firing
+    #         param_window_sum : float
+    #                 sum of the parameters in all the tracked firings
+    #         get_counter : int
+    #                 number of times to remove a tracked parameter from the front of the queue
+
+    #         Returns
+    #         -------
+    #         Queue
+    #             stores tracked paramters per firing after update
+    #         float
+    #             sum of tracked parameter after update
+    #     """
+    #     for i in range(get_counter):
+    #         old_param = param_queue.get()
+    #         param_window_sum -= old_param
+    #     return param_queue, param_window_sum
+
+    def jfh_plume_strikes(self, trade_study = False):
+        """
+            Calculates number of plume strikes according to data provided for RPOD analysis.
+            Method does not take any parameters but assumes that study assets are correctly configured.
+            These assets include one JetFiringHistory, one TargetVehicle, and one VisitingVehicle.
+            A Simple plume model is used. It does not calculate plume physics, only strikes. which
+            are determined with a user defined "plume cone" geometry. Simple vector mathematics is
+            used to determine if an VTK surface elements is struck by the "plume cone".
+
+            Returns
+            -------
+            Method doesn't currently return anything. Simply produces data as needed.
+            Does the method need to return a status message? or pass similar data?
+        """
+        # Link JFH numbering of thrusters to thruster names.  
+        link = {}
+        i = 1
+        for thruster in self.vv.thruster_data:
+            link[str(i)] = self.vv.thruster_data[thruster]['name']
+            i = i + 1
+
+        # Create results directory if it doesn't already exist.
+        results_dir = self.case_dir + 'results'
+        if not os.path.isdir(results_dir):
+            #print("results dir doesn't exist")
+            os.mkdir(results_dir)
+        if not trade_study:
+            results_dir = results_dir + "/strikes"
+            if not os.path.isdir(results_dir):
+                #print("results dir doesn't exist")
+                os.mkdir(results_dir)
+
+        if trade_study:
+            v_o = ['vo_0', 'vo_1', 'vo_2', 'vo_3', 'vo_4']
+            cants = ['cant_0', 'cant_1', 'cant_2', 'cant_3', 'cant_4']
+            for v in v_o:
+                for cant in cants:
+                    results_dir_case = results_dir + "/" + v + '_' + cant
+                    if not os.path.isdir(results_dir_case):
+                        #print("results dir doesn't exist")
+                        os.mkdir(results_dir_case)  
+
+                    results_dir_case = results_dir_case + '/strikes'
+                    if not os.path.isdir(results_dir_case):
+                        #print("results dir doesn't exist")
+                        os.mkdir(results_dir_case) 
+
+        #for surface_num, submesh in enumerate(self.target.mesh):
+            # Save STL surface of target vehicle to local variable.
+
+            #target = submesh
+        target = self.target.mesh
+        target_normals = target.get_unit_normals()
+
+        # Initiate array containing cummulative strikes. 
+        cum_strikes = np.zeros(len(target.vectors))
+
+        # using plume physics?
+        if self.config['pm']['kinetics'] != 'None':
+
+            # Initiate array containing max pressures induced on each element. 
+            max_pressures = np.zeros(len(target.vectors))
+
+            # Initiate array containing max shears induced on each element. 
+            max_shears = np.zeros(len(target.vectors))
+
+            # Initiate array containing cummulative heatflux. 
+            cum_heat_flux_load = np.zeros(len(target.vectors))
+
+            checking_constraints = int(self.config['tv']['check_constraints'])
+
+            # if checking_constraints:
+            #     # grab constraint values from configuration file
+            #     pressure_constraint = float(self.config['tv']['normal_pressure'])
+            #     heat_flux_constraint = float(self.config['tv']['heat_flux'])
+            #     shear_constraint = float(self.config['tv']['shear_pressure'])
+
+            #     pressure_window_constraint = float(self.config['tv']['normal_pressure_load'])
+            #     heat_flux_window_constraint = float(self.config['tv']['heat_flux_load'])
+
+            #     # open an output file to record if constraints are passed or failed
+            #     report_dir = results_dir.replace('strikes', '')
+
+            #     report_file_path = report_dir + '/' +str(self.get_case_key()) +'/impingement_report-' + '-.txt'
+            #     constraint_file = open(report_file_path,  'w')
+            #     failed_constraints = 0
+
+                # # Initiate array containing sum of pressures over a given window
+                # pressure_window_sums = np.zeros(len(target.vectors))
+                # # hold a queue of pressure values per cell
+                # pressure_queues = np.empty(len(target.vectors), dtype=object)
+                # for i in range(len(pressure_queues)):
+                #     pressure_queues[i] = Queue()
+                # # save size of pressure window in seconds
+                # pressure_window_size = float(self.config['tv']['normal_pressure_window_size'])
+                # # save a queue of firing times for pressure
+                # pressure_window_queue = Queue()
+                # # keep track of current window size for pressure
+                # pressure_cur_window = 0
+
+                # # Initiate array containing sum of heat_flux over a given window
+                # heat_flux_window_sums = np.zeros(len(target.vectors))
+                # # Initialize an array of queues
+                # heat_flux_queues = np.empty(len(target.vectors), dtype=object)
+                # # Populate the array with a queue per cell
+                # for i in range(len(heat_flux_queues)):
+                #     heat_flux_queues[i] = Queue()
+                # # save size of heat_flux queue (s)
+                # heat_flux_window_size = float(self.config['tv']['heat_flux_window_size'])
+                # # save a queue of firing times for heat_flux
+                # heat_flux_window_queue = Queue()
+                # # keep track of current window size for heatflux
+                # heat_flux_cur_window = 0
+
+        # print(len(cum_strikes))
+
+        # if checking_constraints:
+        #     self.max_pressure = 0
+        #     self.max_shear = 0
+        #     self.max_heat_rate = 0
+        #     self.max_heat_load = 0
+        #     self.max_cum_heat_load = 0
+
+        firing_data = {}
+
+
+        # Loop through each firing in the JFH.
+        n_firings = len(self.jfh.JFH)
+        curr_firing = 1.0
+        for firing in range(len(self.jfh.JFH)):
+        # for firing in tqdm(range(len(self.jfh.JFH)), desc='All firings'):
+
+            # print('Analysis is ' + str(round((curr_firing / n_firings)*100, 2)) + '% complete')
+            curr_firing += 1.0
+            # print('firing =', firing+1)
+
+            # reset strikes for each firing
+            strikes = np.zeros(len(target.vectors))
+
+            firing_time = float(self.jfh.JFH[firing]['t'])
+            if self.config['pm']['kinetics'] != 'None':
+                # reset pressures for each firing
+                pressures = np.zeros(len(target.vectors))
+
+                # reset shear pressures for each firing
+                shear_stresses = np.zeros(len(target.vectors))
+
+                # reset heat fluxes for each firing
+                heat_flux = np.zeros(len(target.vectors))
+                heat_flux_load = np.zeros(len(target.vectors))
+
+            # Save active thrusters for current firing. 
+            thrusters = self.jfh.JFH[firing]['thrusters']
+            # print("thrusters", thrusters)
+            
+            # Load visiting vehicle position and orientation
+            vv_pos = self.jfh.JFH[firing]['xyz']
+
+            vv_orientation = np.array(self.jfh.JFH[firing]['dcm']).transpose()
+
+            # Calculate strikes for active thrusters. 
+            # for thruster in tqdm(thrusters, desc='Current firing'):
+            for thruster in thrusters:
+
+                thruster_id = link[str(thruster)][0]
+
+
+                # Save thruster id using indexed thruster value.
+                # Could naming/code be more clear?
+                # print('thruster num', thruster, 'thruster id', link[str(thruster)][0])
+
+                # Load data to calculate plume transformations
+                
+                # First, according to DCM and exit vector using current thruster id in TCD
+                thruster_orientation = np.array(
+                    self.vv.thruster_data[thruster_id]['dcm']
+                ).transpose()
+
+                thruster_orientation =   thruster_orientation.dot(vv_orientation)
+                # print('DCM: ', self.vv.thruster_data[thruster_id]['dcm'])
+                # print('DCM: ', thruster_orientation[0], thruster_orientation[1], thruster_orientation[2])
+                plume_normal = np.array(thruster_orientation[0])
+                # print("plume normal: ", plume_normal)
+                
+                # calculate thruster exit coordinate with respect to the Target Vehicle.
+
+                # print('thruster_id[0] + thruster_id[1] is', thruster_id[0] + thruster_id[1])
+                # print("self.vv.cluster_data[thruster_id[0] + thruster_id[1]]['exit'][0] is ", self.vv.cluster_data[thruster_id[0] + thruster_id[1]]['exit'][0])
+                # print('self.vv.thruster_data[thruster_id] is', self.vv.thruster_data[thruster_id])
+                thruster_pos = vv_pos + np.array(self.vv.thruster_data[thruster_id]['exit'])
+                if self.vv.use_clusters == True:
+                    thruster_pos += (self.vv.cluster_data[thruster_id[0] + thruster_id[1]]['exit'][0])
+                thruster_pos = thruster_pos[0]
+                # print('thruster position', thruster_pos)
+
+                # Calculate plume strikes for each face on the Target surface.
+                for i, face in enumerate(target.vectors):
+                    # print(i, face)
+
+                    # Calculate centroid for face
+                    # Transposed data is convienient to calculate averages
+                    face = np.array(face).transpose()
+
+                    x = np.array(face[0]).mean()
+                    y = np.array(face[1]).mean()
+                    z = np.array(face[2]).mean()
+
+                    centroid = np.array([x, y, z])
+
+                    # Calculate distance vector between face centroid and thruster exit.
+                    distance = thruster_pos - centroid
+                    # print('distance vector', distance)
+                    norm_distance  = np.sqrt(distance[0]**2 + distance[1]**2 + distance[2]**2)
+
+                    unit_distance = distance / norm_distance
+                    # print('distance magnitude', norm_distance)
+
+
+                    # Calculate angle between distance vector from plume center line.
+                    norm_plume_normal = np.linalg.norm(plume_normal)
+                    unit_plume_normal = plume_normal / norm_plume_normal
+
+                    # print(distance.shape, plume_normal.shape)
+
+                    # theta = 3.14 - np.arccos(
+                    #     np.dot(np.squeeze(distance), np.squeeze(plume_normal)) / (norm_plume_normal * norm_distance)
+                    # )
+                    theta = 3.14 - np.arccos(np.dot(np.squeeze(unit_distance), np.squeeze(unit_plume_normal)))
+
+                    # print('theta', theta)
+
+                    # Calculate face orientation. 
+                    # print('surface normal', target_normals[i])
+                    n = np.squeeze(target_normals[i])
+                    unit_plume = np.squeeze(plume_normal/norm_plume_normal)
+                    surface_dot_plume = np.dot(n, unit_plume)
+                    # print('surface_dot_plume', surface_dot_plume)
+
+                    # print()
+
+                    # Evaluate plume strike logic
+                    within_distance = float(norm_distance) < float(self.config['plume']['radius'])
+                    within_theta = float(theta) < float(self.config['plume']['wedge_theta'])
+                    facing_thruster = surface_dot_plume < 0
+                    
+                    if (within_distance and within_theta and facing_thruster):
+                        cum_strikes[i] = int(cum_strikes[i] + 1)
+                        strikes[i] = strikes[i] + 1
+
+                        # if Simplified gas kinetics model is enabled, get relevant parameters
+                        # pass parameters and thruster info to SimplifiedGasKinetics and record returns of pressures and heat flux
+                        # atm, gas_surface interaction model is not checked, as only one is supported
+                        if self.config['pm']['kinetics'] == "Simplified":
+                            T_w = float(self.config['tv']['surface_temp'])
+                            sigma = float(self.config['tv']['sigma'])
+                            thruster_metrics = self.vv.thruster_metrics[self.vv.thruster_data[thruster_id]['type'][0]]
+                            simple_plume = SimplifiedGasKinetics(norm_distance, theta, thruster_metrics, T_w, sigma)
+                            pressures[i] += simple_plume.get_pressure()
+                            if pressures[i] > max_pressures[i]:
+                                max_pressures[i] = pressures[i]
+
+                            shear_stress = simple_plume.get_shear_pressure()
+                            shear_stresses[i] += abs(shear_stress)
+                            if shear_stresses[i] > max_shears[i]:
+                                max_shears[i] = shear_stresses[i]
+
+                            heat_flux_cur = simple_plume.get_heat_flux()
+                            heat_flux[i] += heat_flux_cur
+                            # cum_heat_flux[i] += heat_flux_cur
+                        # print("unit plume normal", unit_plume_normal)
+
+                        # print("unit distance", unit_distance)
+                        # print("theta", theta)
+                        # input()
+                        # print('centroid', centroid, 'distance', distance, 'norm distance', norm_distance)
+                        # input("strike!")
+
+                            heat_flux_load[i] += heat_flux_cur * firing_time
+                            cum_heat_flux_load[i] += heat_flux_cur * firing_time
+
+
+            # Save surface data to be saved at each cell of the STL mesh.  
+            cellData = {
+                "strikes": strikes,
+                "cum_strikes": cum_strikes.copy()
+            }
+            firing_data[str(firing+1)] = cellData
+
+            # if checking constraints:
+            # save all new pressure and heat flux values into each cell's respective queue
+            # add pressure and heat_flux into each cell's window sum
+            # update the window queues based on their max sizes, and the firing times
+            # update the parameter queues based on the updates made on the window queues 
+            # if self.config['pm']['kinetics'] != 'None' and checking_constraints:
+            #     for i in range(len(pressures)):
+            #         pressure_queues[i].put(float(pressures[i]))
+            #         pressure_window_sums[i] += pressures[i]
+
+            #         heat_flux_queues[i].put(float(heat_flux_load[i]))
+            #         heat_flux_window_sums[i] += heat_flux_load[i]
+            
+            #     pressure_window_queue, pressure_cur_window, pressure_get_counter = self.update_window_queue(
+            #         pressure_window_queue, pressure_cur_window, firing_time, pressure_window_size)
+
+            #     heat_flux_window_queue, heat_flux_cur_window, heat_flux_get_counter = self.update_window_queue(
+            #         heat_flux_window_queue, heat_flux_cur_window, firing_time, heat_flux_window_size)
+
+            #     for queue_index in range(len(pressure_queues)):
+            #         if not pressure_queues[queue_index].empty():
+            #             pressure_queues[queue_index], pressure_window_sums[queue_index] = self.update_parameter_queue(pressure_queues[queue_index], pressure_window_sums[queue_index], pressure_get_counter)
+
+            #         if not heat_flux_queues[queue_index].empty() and heat_flux_window_sums[queue_index] != 0:
+            #             heat_flux_queues[queue_index], heat_flux_window_sums[queue_index] = self.update_parameter_queue(heat_flux_queues[queue_index], heat_flux_window_sums[queue_index], heat_flux_get_counter)
+                
+            #         #check if instantaneous constraints are broken
+            #         if pressures[queue_index] > pressure_constraint and not failed_constraints:
+            #             constraint_file.write(f"Pressure constraint failed at cell #{i}.\n")
+            #             constraint_file.write(f"Pressure reached {pressures[queue_index]}.\n\n")
+            #             failed_constraints = 1
+            #         if shear_stresses[queue_index] > shear_constraint and not failed_constraints:
+            #             constraint_file.write(f"Shear constraint failed at cell #{i}.\n")
+            #             constraint_file.write(f"Shear reached {shear_stresses[queue_index]}.\n\n")
+            #             failed_constraints = 1
+            #         if heat_flux[queue_index] > heat_flux_constraint and not failed_constraints:
+            #             constraint_file.write(f"Heat flux constraint failed at cell #{i}.\n")
+            #             constraint_file.write(f"Heat flux reached {heat_flux[queue_index]}.\n\n")
+            #             failed_constraints = 1
+
+            #         # check if window constraints are broken, and report
+            #         if pressure_window_sums[queue_index] > pressure_window_constraint and not failed_constraints:
+            #             constraint_file.write(f"Pressure window constraint failed at cell #{queue_index}.\n")
+            #             constraint_file.write(f"Pressure winodw reached {pressure_window_sums[queue_index]}.\n\n")
+            #             failed_constraints = 1
+            #         if heat_flux_window_sums[queue_index] > heat_flux_window_constraint and not failed_constraints:
+            #             constraint_file.write(f"Heat flux window constraint failed at cell #{queue_index}.\n")
+            #             constraint_file.write(f"Heat flux load reached {heat_flux_window_sums[queue_index]}.\n\n")
+            #             failed_constraints = 1
+
+
+
+            if self.config['pm']['kinetics'] != 'None':
+                cellData["pressures"] = pressures
+                cellData["max_pressures"] = max_pressures
+                cellData["shear_stress"] = shear_stresses
+                cellData["max_shears"] = max_shears
+                cellData["heat_flux_rate"] = heat_flux
+                cellData["heat_flux_load"] = heat_flux_load
+                cellData["cum_heat_flux_load"] = cum_heat_flux_load
+                
+        path_to_vtk = self.case_dir + "results/strikes/firing-" + str(firing)
+        self.target.convert_stl_to_vtk_strikes(path_to_vtk, cellData.copy(), target)
+    
+        # if self.config['pm']['kinetics'] != 'None' and checking_constraints:
+        #     if not failed_constraints:
+        #         constraint_file.write(f"All impingement constraints met.")
+        #     # constraint_file.close()
+
+        return firing_data
+
+    def calc_time_multiplier(self, v_ida, v_o, r_o):
+        # Determine thruster configuration characterstics.
+        # The JFH only contains firings done by the neg_x group
+        m_dot_sum = self.calc_m_dot_sum('neg_x')
+        # print('m_dot_sum is', m_dot_sum)
+        MIB = self.vv.thruster_metrics[self.vv.thruster_data[self.vv.rcs_groups['neg_x'][0]]['type'][0]]['MIB']
+        # print('MIB is', MIB)
+        F_thruster = self.vv.thruster_metrics[self.vv.thruster_data[self.vv.rcs_groups['neg_x'][0]]['type'][0]]['F']
+        F = F_thruster * np.cos(self.vv.decel_cant)
+        n_thrusters = len(self.vv.rcs_groups['neg_x'])
+        F = F * n_thrusters
+
+        # Defining a multiplier reduce time steps and make running faster
+        dt = (MIB / F_thruster)
+        # print('dt is', dt)
+        dm_firing = m_dot_sum * dt
+        # print('dm_firing is', dm_firing)
+        docking_mass = self.vv.mass
+        # print('docking mass is', docking_mass)
+
+        # Calculate required change in velocity.
+        dv_req = v_o - v_ida
+        v_e = self.calc_v_e('neg_x')
+
+        # Calculate propellant used for docking and changes in mass.
+        forward_propagation = False
+        delta_mass_jfh = self.calc_delta_mass_v_e(dv_req, v_e, forward_propagation)
+        # print('delta_mass_docking is',delta_mass_jfh)
+
+        pre_approach_mass = self.vv.mass
+        # print('pre-approach mass is', pre_approach_mass)
+
+        # Instantiate data structure to hold JFH data + physics data.
+        # Initializing position
+        x = [r_o]
+        y = [0]
+        z = [0]
+
+        # Initializing empty tracking lists
+        dx = [0]
+        t = [0]
+        dv = [0]
+
+        # Initializing inertial state
+        dxdt = [v_o]
+
+        # Initializing initial mass
+        mass = [pre_approach_mass]
+
+        # Initializing list to later sum propellant expenditure
+        dm_total = [dm_firing]
+
+        # Firing number
+        n = [1]
+
+        # Create dummy rotation matrices.
+        x1 = [1, 0, 0]
+        y1 = [1, 0, 0]
+
+        rot = [np.array(rotation_matrix_from_vectors(x1, y1))]
+
+        # Calculate JFH and 1D physics data for required firings.
+        while (dv_req > 0):
+            # print('dv_req', round(dv_req, 4), 'n firings', n[i])
+
+            # Grab last value in the JFH arrays (initial conditions for current time step)
+            # print('x, dx, dt, t, dxdt, mass, dm_total')
+            # print(x[-1], dx[-1], dt_vals[-1], t[-1], dxdt[-1], mass[-1], dm_total[-1])
+
+            # Update VV mass per firing
+            mass_o = mass[-1]
+            mass.append(mass_o - dm_firing)
+            mass_f = mass[-1]
+            # print('mass_f is', mass_f)
+
+            # Calculate velocity change per firing.
+            dv_firing = self.calc_delta_v(dt, v_e, m_dot_sum, mass_o)
+            dv.append(dv_firing)
+            # print('dv is', dv_firing)
+            # print(round(dxdt[-1] - dv_firing, 2))
+            # input()
+            dxdt.append(dxdt[-1] - dv_firing)
+
+            # Calculate distance traveled per firing
+            # print(dxdt[-1], dxdt[-2]) # last and second to last element.
+            v_avg = 0.5 * (dxdt[-1] + dxdt[-2])
+            dx.append(v_avg * dt)
+            x.append(x[-1] - v_avg*dt)
+            y.append(0)
+            z.append(0)
+
+            # Calculate left over v_req (TERMINATES LOOP)
+            dv_req -= dv_firing
+
+            # Calculate mass expended up to this point.
+            dm_total.append(dm_total[-1] + dm_firing)
+
+            # Calculate current firing.
+            n.append(n[-1]+1)
+
+            # Add time data.
+            t.append(t[-1] + dt)
+
+            rot.append(np.array(rotation_matrix_from_vectors(x1, y1)))
+
+        #     # constraint_file.close()
+
+        return firing_data
+
+        n_firings = len(t)
+        time_multiplier = 10 / n_firings
+        # print('n firings:', len(t), 'time multiplier:', time_multiplier)
+        return (1/time_multiplier)
+
+        # one_d_results = {
+        #     'n_firings': n,
+        #     'x': x,
+        #     'dx': dx,
+        #     't': t,
+        #     'dv': dv,
+        #     'v': dxdt,
+        #     'mass': mass,
+        #     'delta_mass': dm_total
+        # }
+
+        # print(one_d_results)
+
+    def print_jfh_1d_approach_n_fire(self, v_ida, v_o, r_o, n_firings, trade_study = False):
+       # Determine thruster configuration characterstics.
+        # The JFH only contains firings done by the neg_x group
+        m_dot_sum = self.calc_m_dot_sum('neg_x')
+        # print('m_dot_sum is', m_dot_sum)
+        MIB = self.vv.thruster_metrics[self.vv.thruster_data[self.vv.rcs_groups['neg_x'][0]]['type'][0]]['MIB']
+        # print('MIB is', MIB)
+        F_thruster = self.vv.thruster_metrics[self.vv.thruster_data[self.vv.rcs_groups['neg_x'][0]]['type'][0]]['F']
+        F = F_thruster * np.cos(self.vv.decel_cant)
+        n_thrusters = len(self.vv.rcs_groups['neg_x'])
+        F = F * n_thrusters
+        # print('F is', F)
+
+        # Defining a multiplier reduce time steps and make running faster
+        time_multiplier = self.calc_time_multiplier(v_ida, v_o, r_o)
+        dt = (MIB / F_thruster) * time_multiplier
+        # print('dt is', dt)
+        dm_firing = m_dot_sum * dt
+        # print('dm_firing is', dm_firing)
+        docking_mass = self.vv.mass
+        # print('docking mass is', docking_mass)
+
+        # Calculate required change in velocity.
+        dv_req = v_o - v_ida
+        v_e = self.calc_v_e('neg_x')
+
+
+        # Calculate propellant used for docking and changes in mass.
+        forward_propagation = False
+        delta_mass_jfh = self.calc_delta_mass_v_e(dv_req, v_e, forward_propagation)
+        self.fuel_mass= delta_mass_jfh
+        self.vv.mass = docking_mass
+        # print('delta_mass_docking is',delta_mass_jfh)
+
+        pre_approach_mass = self.vv.mass
+        # print('pre-approach mass is', pre_approach_mass)
+
+        # Instantiate data structure to hold JFH data + physics data.
+        # Initializing position
+        x = [r_o]
+        y = [0]
+        z = [0]
+
+        # Initializing empty tracking lists
+        dx = [0]
+        t = [0]
+        dv = [0]
+
+        # Initializing inertial state
+        dxdt = [v_o]
+
+        # Initializing initial mass
+        mass = [pre_approach_mass]
+
+        # Initializing list to later sum propellant expenditure
+        dm_total = [dm_firing]
+
+        # Firing number
+        n = [1]
+
+        # Create dummy rotation matrices.
+        x1 = [1, 0, 0]
+        y1 = [1, 0, 0]
+
+        rot = [np.array(rotation_matrix_from_vectors(x1, y1))]
+
+        # Calculate JFH and 1D physics data for required firings.
+        while (dv_req > 0):
+            # print('dv_req', round(dv_req, 4), 'n firings', n[i])
+
+            # Grab last value in the JFH arrays (initial conditions for current time step)
+            # print('x, dx, dt, t, dxdt, mass, dm_total')
+            # print(x[-1], dx[-1], dt_vals[-1], t[-1], dxdt[-1], mass[-1], dm_total[-1])
+
+            # Update VV mass per firing
+            mass_o = mass[-1]
+            mass.append(mass_o - dm_firing)
+            mass_f = mass[-1]
+            # print('mass_f is', mass_f)
+
+            # Calculate velocity change per firing.
+            dv_firing = self.calc_delta_v(dt, v_e, m_dot_sum, mass_o)
+            dv.append(dv_firing)
+            # print('dv is', dv_firing)
+            # print(round(dxdt[-1] - dv_firing, 2))
+            # input()
+            dxdt.append(dxdt[-1] - dv_firing)
+
+            # Calculate distance traveled per firing
+            # print(dxdt[-1], dxdt[-2]) # last and second to last element.
+            v_avg = 0.5 * (dxdt[-1] + dxdt[-2])
+            dx.append(v_avg * dt)
+
+            curr_x  = x[-1] - v_avg*dt
+
+            # if curr_x < 0:
+            #     break
+
+            x.append(curr_x)
+            y.append(0)
+            z.append(0)
+
+            # Calculate left over v_req (TERMINATES LOOP)
+            dv_req -= dv_firing
+
+            # Calculate mass expended up to this point.
+            dm_total.append(dm_total[-1] + dm_firing)
+
+            # Calculate current firing.
+            n.append(n[-1]+1)
+
+            # Add time data.
+            t.append(t[-1] + dt)
+
+            rot.append(np.array(rotation_matrix_from_vectors(x1, y1)))
+
+        # one_d_results = {
+        #     'n_firings': n,
+        #     'x': x,
+        #     'dx': dx,
+        #     't': t,
+        #     'dv': dv,
+        #     'v': dxdt,
+        #     'mass': mass,
+        #     'delta_mass': dm_total
+        # }
+
+        # print(one_d_results)
+        # input()
+        r = [x, y, z]
+
+        if trade_study == False:
+            jfh_path = self.case_dir + 'jfh/' + self.config['jfh']['jfh']
+        elif trade_study == True:
+            jfh_path = self.case_dir +'jfh/' + self.get_case_key() + '.A'
+
+        # print(jfh_path)
+        print_1d_JFH(t, r, rot, jfh_path) 
+
+
+    def print_jfh_1d_approach(self, v_ida, v_o, r_o, trade_study = False):
+        """
+            Method creates JFH data for axial approach using simpified physics calculations.
+
+            This approach models one continuous firing.
+
+            Kinematics and mass changes are discretized according to the thruster's minimum firing time.
+
+            Parameters
+            ----------
+            v_ida : float
+                VisitingVehicle docking velocity (determined by international docking adapter)
+
+            v_o : float
+                VisitingVehicle incoming axial velocity.
+
+            r_o : float
+                Initial distance to docking port.
+
+            Returns
+            -------
+            Method doesn't currently return anything. Simply prints data to a files as needed.
+            Does the method need to return a status message? or pass similar data?
+
+        """
+        # Determine thruster configuration characterstics.
+        # The JFH only contains firings done by the neg_x group
+        m_dot_sum = self.calc_m_dot_sum('neg_x')
+        # print('m_dot_sum is', m_dot_sum)
+        MIB = self.vv.thruster_metrics[self.vv.thruster_data[self.vv.rcs_groups['neg_x'][0]]['type'][0]]['MIB']
+        # print('MIB is', MIB)
+        F = self.vv.thruster_metrics[self.vv.thruster_data[self.vv.rcs_groups['neg_x'][0]]['type'][0]]['F']
+        F = F * np.cos(self.vv.decel_cant)
+        n_thrusters = len(self.vv.rcs_groups['neg_x'])
+        F = F * n_thrusters
+        # print('F is', F)
+
+        # Defining a multiplier reduce time steps and make running faster
+        time_multiplier = 60
+        dt = (MIB / F) * time_multiplier
+        # print('dt is', dt)
+        dm_firing = m_dot_sum * dt
+        # print('dm_firing is', dm_firing)
+        docking_mass = self.vv.mass
+        # print('docking mass is', docking_mass)
+
+        # Calculate required change in velocity.
+        dv_req = v_o - v_ida
+        v_e = self.calc_v_e('neg_x')
+        forward_propagation = False
+
+
+        # Calculate propellant used for docking and changes in mass.
+        delta_mass_jfh = self.calc_delta_mass_v_e(dv_req, v_e, forward_propagation)
+        # print('delta_mass_docking is',delta_mass_jfh)
+
+        pre_approach_mass = self.vv.mass
+        # print('pre-approach mass is', pre_approach_mass)
+
+        # Instantiate data structure to hold JFH data + physics data.
+        # Initializing position
+        x = [r_o]
+        y = [0]
+        z = [0]
+
+        # Initializing empty tracking lists
+        dx = [0]
+        t = [0]
+        dv = [0]
+
+        # Initializing inertial state
+        dxdt = [v_o]
+
+        # Initializing initial mass
+        mass = [pre_approach_mass]
+
+        # Initializing list to later sum propellant expenditure
+        dm_total = [dm_firing]
+
+        # Firing number
+        n = [1]
+
+        # Create dummy rotation matrices.
+        x1 = [1, 0, 0]
+        y1 = [1, 0, 0]
+
+        rot = [np.array(rotation_matrix_from_vectors(x1, y1))]
+
+        # Calculate JFH and 1D physics data for required firings.
+        while (dv_req > 0):
+            # print('dv_req', round(dv_req, 4), 'n firings', n[i])
+
+            # Grab last value in the JFH arrays (initial conditions for current time step)
+            # print('x, dx, dt, t, dxdt, mass, dm_total')
+            # print(x[-1], dx[-1], dt_vals[-1], t[-1], dxdt[-1], mass[-1], dm_total[-1])
+
+            # Update VV mass per firing
+            mass_o = mass[-1]
+            mass.append(mass_o - dm_firing)
+            mass_f = mass[-1]
+            # print('mass_f is', mass_f)
+
+            # Calculate velocity change per firing.
+            dv_firing = self.calc_delta_v(dt, v_e, m_dot_sum, mass_o)
+            dv.append(dv_firing)
+            # print('dv is', dv_firing)
+            # print(round(dxdt[-1] - dv_firing, 2))
+            # input()
+            dxdt.append(dxdt[-1] - dv_firing)
+
+            # Calculate distance traveled per firing
+            # print(dxdt[-1], dxdt[-2]) # last and second to last element.
+            v_avg = 0.5 * (dxdt[-1] + dxdt[-2])
+            dx.append(v_avg * dt)
+            x.append(x[-1] - v_avg*dt)
+            y.append(0)
+            z.append(0)
+
+            # Calculate left over v_req (TERMINATES LOOP)
+            dv_req -= dv_firing
+
+            # Calculate mass expended up to this point.
+            dm_total.append(dm_total[-1] + dm_firing)
+
+            # Calculate current firing.
+            n.append(n[-1]+1)
+
+            # Add time data.
+            t.append(t[-1] + dt)
+
+            rot.append(np.array(rotation_matrix_from_vectors(x1, y1)))
+
+        # one_d_results = {
+        #     'n_firings': n,
+        #     'x': x,
+        #     'dx': dx,
+        #     't': t,
+        #     'dv': dv,
+        #     'v': dxdt,
+        #     'mass': mass,
+        #     'delta_mass': dm_total
+        # }
+
+        # print(one_d_results)
+        # input()
+        r = [x, y, z]
+
+        if trade_study == False:
+            jfh_path = self.case_dir + 'jfh/' + self.config['jfh']['jfh']
+        elif trade_study == True:
+            jfh_path = self.case_dir +'jfh/' + self.get_case_key() + '.A'
+
+        # print(jfh_path)
+        print_1d_JFH(t, r, rot, jfh_path)
+
+        # self.
+
+        return
+
+    def edit_1d_JFH(self, t_values, r,  rot):
+        """
+            Helper function to RPOD.calc_jfh_1d_approach() that is responsible for
+            modifying the JFH attribute in memory with the values calculated.
+
+            Parameters
+            ----------
+            t_values : np.array
+                Array containing time step data for each firing in the JFH.
+
+            r : np.array
+                Array containing positional data for each firing in the JFH.
+
+            rot : np.array
+                Array containing rotational data for each firing in the JFH.
+
+            Returns
+            -------
+            Method doesn't currently return anything. Simply prints data to a files as needed.
+            Does the method need to return a status message? or pass similar data?
+
+        """
+        # Printing out the empty JFH and checking its size
+        # print('self.jfh.JFH is', self.jfh.JFH)
+        # print('len(self.jfh.JFH) is', len(self.jfh.JFH))
+
+        # Scrap
+        # print('self.jfh.JFH[0] is', self.jfh.JFH[0])
+        # print('self.jfh.JFH[1] is', self.jfh.JFH[1])
+        # self.jfh.JFH.append({'nt': '1', 'dt': '0.000', 't': '1', 'dcm': [[1.0, 0.0, 0.0], [0.0, 1.0, 0.0], [0.0, 0.0, 1.0]], 'xyz': [-10.0, 0.0, 0.0], 'uf': 1.0, 'thrusters': [1, 2, 5, 6, 9, 10, 13, 14]})
+        # print('self.jfh.JFH[0] is', self.jfh.JFH[0])
+
+        # Checking the time step
+        # print('t_values is', t_values)
+        # print('len(t_values) is', len(t_values))
+
+        # Changing the number of firings to be evaluated
+        self.jfh.nt = len(t_values)
+        # print('self.jfh.nt is', self.jfh.nt)
+        # print('self.jfh.nt after is', self.jfh.nt)
+        # print("self.jfh.JFH[0]['nt'] is", self.jfh.JFH[0]['nt'])
+
+        # Confirming the time step is correct
+        # print('str(t_values[1]) is', str(t_values[1]))
+
+        # Verifying the format of the rot array
+        # print('rot[0] is', rot[0])
+        # print('[list(rot[0][0]), list(rot[0][1]), list(rot[0][2])] is', [list(rot[0][0]), list(rot[0][1]), list(rot[0][2])])
+        # print('[list(rot[1][0]), list(rot[1][1]), list(rot[1][2])] is', [list(rot[1][0]), list(rot[1][1]), list(rot[1][2])])
+
+        # Verifying the format of the r array
+        # print('r is', r)
+        # print('[r[0][0], r[1][0], r[2][0]] is', [r[0][0], r[1][0], r[2][0]])
+        # print('[r[0][1], r[1][1], r[2][1]] is', [r[0][1], r[1][1], r[2][1]])
+
+        for i in range(len(t_values)):
+            # NOTE: 'thrusters' is currently hardcoded
+            # NOTE: all the 'xyz' values are still negative
+            # Start from the required distance to slow down and approach zero
+            # print('-r[0][-1] + r[0][i] is', -r[0][-1] + r[0][i])
+
+            
+            # NOTE: The thrusters are currently hardcoded, but should be changed to the thrusters indicated in the neg_x group in the tgf
+            self.jfh.JFH.append({'nt': str(i + 1), 'dt': str(t_values[i]), 't': str(t_values[1]), 'dcm': [list(rot[i][0]), list(rot[i][1]), list(rot[i][2])], 'xyz': [-r[0][-1] + r[0][i] - 0.5, -r[1][i], -r[2][i]], 'uf': 1.0, 'thrusters': [1, 2, 5, 6, 9, 10, 13, 14]})
+
+        # Printing out the populated JFH and checking its size
+        # print('self.jfh.JFH is', self.jfh.JFH)
+        # print('len(self.jfh.JFH) is', len(self.jfh.JFH))
+
+    def calc_jfh_1d_approach(self, v_ida, v_o, cant):
+        """
+            The x-position represents the distance required to reach a velocity of zero.    
+        
+            Method calculates JFH data for 1D approach using simpified physics calculations.
+
+            This approach models one continuous firing.
+
+            Kinematics and mass changes are discretized according to the thruster's minimum firing time.
+
+            Parameters
+            ----------
+            v_ida : float
+                VisitingVehicle docking velocity (determined by international docking adapter)
+
+            v_o : float
+                VisitingVehicle incoming axial velocity.
+
+            cant : float
+                Angling of all deceleration thrusters in degrees that 
+
+            Returns
+            -------
+            Method doesn't currently return anything. Simply prints data to a files as needed.
+            Does the method need to return a status message? or pass similar data?
+
+        """
+        # Determine thruster configuration characterstics.
+        # The JFH only contains firings done by the neg_x group
+        m_dot_sum = self.calc_m_dot_sum('neg_x')
+        # print('m_dot_sum is', m_dot_sum)
+        MIB = self.vv.thruster_metrics[self.vv.thruster_data[self.vv.rcs_groups['neg_x'][0]]['type'][0]]['MIB']
+        # print('MIB is', MIB)
+        MissionPlanner.cant = np.radians(cant)
+        F = np.cos(MissionPlanner.cant) * self.vv.thruster_metrics[self.vv.thruster_data[self.vv.rcs_groups['neg_x'][0]]['type'][0]]['F']
+        # print('F is', F)
+
+
+
+        # IMPORTANT IMPORTANT IMPORTANT IMPORTANT IMPORTANT
+        # Defining a multiplier reduce time steps and make running faster
+        time_multiplier = 100
+        # Multiplying by cant to make time step independent of it, this cancels it out in the F term
+        self.dt = (MIB / F) * time_multiplier * np.cos(MissionPlanner.cant)
+        # print('dt is', dt)
+        dm_firing = m_dot_sum * self.dt
+        # print('dm_firing is', dm_firing)
+        docking_mass = self.vv.mass
+        # print('docking mass is', docking_mass)
+
+        # Calculate required change in velocity.
+        dv_req = v_o - v_ida
+        v_e = self.calc_v_e('neg_x')
+        forward_propagation = False
+
+        # Calculate propellant used for docking and changes in mass.
+        # Since this is already done by calc_total_delta_mass, the LM's mass
+            # needs to be reset to docking_mass otherwise the propellant
+            # expenditure for the JFH is counted twice
+        delta_mass_jfh = self.calc_delta_mass_v_e(dv_req, v_e, forward_propagation)
+        # print('delta_mass_docking is',delta_mass_jfh)
+        self.vv.mass = docking_mass
+        # print('self.vv.mass is', self.vv.mass)
+
+        pre_approach_mass = self.vv.mass + delta_mass_jfh
+        # print('pre-approach mass is', pre_approach_mass)
+
+        # Instantiate data structure to hold JFH data + physics data.
+        # Initializing position
+        x = [0]
+        y = [0]
+        z = [0]
+
+        # Initializing empty tracking lists
+        dx = [0]
+        t = [0]
+        dv = [0]
+
+        # Initializing inertial state
+        dxdt = [v_o]
+
+        # Initializing initial mass
+        mass = [pre_approach_mass]
+
+        # Initializing list to later sum propellant expenditure
+        dm_total = [dm_firing]
+
+        # Firing number
+        n = [1]
+
+        # Create dummy rotation matrices.
+        x1 = [1, 0, 0]
+        y1 = [1, 0, 0]
+
+        rot = [np.array(rotation_matrix_from_vectors(x1, y1))]
+
+        # Calculate JFH and 1D physics data for required firings.
+        while (dv_req > 0):
+            # print('dv_req', round(dv_req, 4), 'n firings', n[i])
+
+            # Grab last value in the JFH arrays (initial conditions for current time step)
+            # print('x, dx, dt, t, dxdt, mass, dm_total')
+            # print(x[-1], dx[-1], dt_vals[-1], t[-1], dxdt[-1], mass[-1], dm_total[-1])
+
+            # Update VV mass per firing
+            mass_o = mass[-1]
+            mass.append(mass_o - dm_firing)
+            mass_f = mass[-1]
+            # print('mass_f is', mass_f)
+
+            # Calculate velocity change per firing.
+            dv_firing = self.calc_delta_v(self.dt, v_e, m_dot_sum, mass_o)
+            dv.append(dv_firing)
+            # print('dv is', dv_firing)
+            # print(round(dxdt[-1] - dv_firing, 2))
+            # input()
+            dxdt.append(dxdt[-1] - dv_firing)
+
+            # Calculate distance traveled per firing
+            # print(dxdt[-1], dxdt[-2]) # last and second to last element.
+            v_avg = 0.5 * (dxdt[-1] + dxdt[-2])
+            dx.append(v_avg * self.dt)
+            x.append(x[-1] + v_avg * self.dt)
+            y.append(0)
+            z.append(0)
+
+            # Calculate left over v_req (TERMINATES LOOP)
+            dv_req -= dv_firing
+
+            # Calculate mass expended up to this point.
+            dm_total.append(dm_total[-1] + dm_firing)
+
+            # Calculate current firing.
+            n.append(n[-1] + 1)
+
+            # Add time data.
+            t.append(t[-1] + self.dt)
+
+            rot.append(np.array(rotation_matrix_from_vectors(x1, y1)))
+
+        # print('x is', x)
+
+        # print('dm_total is', dm_total[-1])
+
+        # one_d_results = {
+        #     'n_firings': n,
+        #     'x': x,
+        #     'dx': dx,
+        #     't': t,
+        #     'dv': dv,
+        #     'v': dxdt,
+        #     'mass': mass,
+        #     'delta_mass': dm_total
+        # }
+
+        # print(one_d_results)
+
+        r = [x, y, z]
+
+        jfh_path = self.case_dir + 'jfh/' + self.config['jfh']['jfh']
+        # print(jfh_path)
+        self.edit_1d_JFH(t, r, rot)
+
+    def get_case_key(self):
+        return self.case_key
+
+    def set_case_key(self, v0_iter, cant_iter):
+
+        self.case_key = 'vo_' + str(v0_iter) + '_cant_' + str(cant_iter)
+
+        return
+
+    def make_test_jfh():
+
         return