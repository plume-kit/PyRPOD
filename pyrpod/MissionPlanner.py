from pyrpod.LogisticsModule import LogisticsModule

import numpy as np
import pandas as pd
import matplotlib.pyplot as plt
import configparser
import math

class MissionPlanner:
    """
        Class responsible for initial performance analysis of space flight missions.

        Caculated metrics (outputs) include propellant usage,
        trajectory character, and performance with respect to factors of safety.

        Data Inputs inlcude (redundant? better said in user guide?)
        1. LogisticsModule (LM) object with properly defined inertial properties and candidate RCS configurations.
        2. Proposed flight plan including required chenges in velocity and supporting requirements.


        Attributes
        ----------

        vv : LogisticsModule
            Visiting vehicle of interest. Includes complete RCS configuration and surface mesh data.


        Methods
        -------
        set_lm(LogisticsModule)
            Simple setter method to set VV/LM used in analysis.
        
        set_current_6dof_state(v = [0, 0, 0], w = [0,0,0])
            Sets VV current inertial state. Can be done manually or read from flight plan.

        set_desired_6dof_state(v = [0, 0, 0], w = [0,0,0])
            Sets VV desired inertial state. Can be done manually or read from flight plan.

        calc_burn_time(dv, isp, T)
            Calculates burn time when given change in velocity (dv), specific impulse (isp), and thrust (T)

        plot_burn_time(dv)
            Plots burn time for a given dv and isp value. Varries thrust according the inputs.

        plot_burn_time_contour(dv)
            Plots burn time for a given dv by varrying thrust values. Graph is contoured using ISP values.

        plot_burn_time_flight_plan()
            Plots burn time for all dv maneuvers in the specified flight plan.

        calc_delta_mass(dv, isp)
            Calculates propellant usage using expressions derived from the ideal rocket equation.

        plot_delta_mass(dv)
            Plots propellant usage for a given dv requirements by varying ISP according to user inputs.

        plot_delta_mass_contour()
            Co-Plots propellant usage for all dv maneuvers in the specified flight plan.

        calc_trans_performance(motion, dv)
            Calculates RCS performance according to thruster working groups for a direction of 3DOF motion .

        calc_6dof_performance()
            Calculates performance for translation and rotational maneuvers.

        read_flight_plan()
            Reads in VV flight as specified using CSV format.

        calc_flight_performance()
            Calculates 6DOF performance for all firings specified in the flight plan.

        plot_thrust_envelope()
            Plots operational envelope relating burn time to thrust required for all firings in the flight plan.
    """
    def __init__(self, case_dir):
        """
            Designates assets for RPOD analysis.

            Parameters
            ----------
            LogisticsModule : LogisticsModule
                LM Object containing surface mesh and thruster configuration data.

            Returns
            -------
            Method doesn't currently return anything. Simply sets class members as needed.
            Does the method need to return a status message? or pass similar data?
        """
        # TODO: Add variables for trade study analysis. Maybe?
        self.case_dir = case_dir
        config = configparser.ConfigParser()
        config.read(self.case_dir + "config.ini")
        self.config = config
        # print(self.config)

    def set_lm(self, LogisticsModule):
        """
            Simple setter method to set VV/LM used in analysis.

            NOTE: This begs the question: What's up with LM vs VV. Do we need both classes?
            If so, how do we handle inheritance between them? Previous efforts have broken
            the code. This is due to "hacky/minimal" effort. A follow up attempt would
            require research into how Python handles inheritance including "container classes".

            Parameters
            ----------
            LogisticsModule : LogisticsModule
                LogisticsModule Object containing inertial properties.

            Returns
            -------
            None
        """
        self.vv = LogisticsModule

    def set_current_6dof_state(self, v = [0, 0, 0], w = [0,0,0]):
        """
            Sets current inertial state for the VV. Can be done manually or read from flight plan.

            Parameters
            ----------
            v : 3 element list
                Contains vector components of translational velocity.

            w : 3 element list
                Contains vector components of rotational velocity.

            Returns
            -------
            Method doesn't currently return anything. Simply sets class members as needed.
            Does the method need to return a status message? or pass similar data?
        """
        self.v_current = np.array(v)
        self.w_current = np.array(w)
        return

    def set_desired_6dof_state(self, v = [0, 0, 0], w = [0,0,0]):
        """
            Sets desired inertial state for the VV. Can be done manually or read from flight plan.

            Parameters
            ----------
            v : 3 element list
                Contains vector components of translational velocity.

            w : 3 element list
                Contains vector components of rotational velocity.

            Returns
            -------
            Method doesn't currently return anything. Simply sets class members as needed.
            Does the method need to return a status message? or pass similar data?
        """
        self.v_desired = np.array(v)
        self.w_desired = np.array(w)
        return

    def calc_burn_time(self, dv, isp, T):
        """
            Calculates burn time when given change in velocity (dv), specific impulse (isp), and thrust (T)

            TODO: Create, return, and test t_burn (return variable).

            Parameters
            ----------
            dv : float
                Specified change in velocity value.

            isp : float
                Specified specific impulse value.

            T : float
                Specified thrust value.

            Returns
            -------
            t_burn : float
                Required burn time is seconds.
        """
        g_0=9.81
        m_f=self.vv.mass
        a = (dv)/(isp*g_0)
        K=(isp*g_0*m_f*(1 - np.exp(a)))
        return K / T

    def plot_burn_time(self, dv):
        """
            Plots burn time for a given dv and isp value. Varies thrust according to user inputs.

            TODO: Add ISP value as a parameter. Remove isp_vals, add isp as a parameter to the function.
            Test code.

            TODO: Integrate with establsihed configuration file framework.

            Parameters
            ----------
            dv : float
                Specified change in velocity value.

            isp : float
                Specified specific impulse value.

            Returns
            -------
            Method doesn't currently return anything. Simply sets class members as needed.
            Does the method need to return a status message? or pass similar data?

        """
        isp_vals = [50, 200, 300, 400, 500]
        thrust_range = np.linspace(50, 600, 5000)
        burn_time = []

        isp = 200
        for thrust in thrust_range:
            burn_time.append(abs(self.calc_burn_time(dv, isp, thrust)))
        burn_time = np.array(burn_time)

        fig, ax = plt.subplots()


        ax.plot(thrust_range, burn_time)
        ax.set(xlabel='Thrust (s)', ylabel='Burn-time (s)',
            title='Thrust vs Burn-time Required (' + str(abs(dv)) + ')')
        ax.grid()
        ax.legend()
        # plt.xscale("log")
        # plt.yscale("log")
        fig.savefig("test.png")

    def plot_burn_time_contour(self, dv):
        """
            Plots burn time for a given dv by varrying thrust values. Graph is contoured using ISP values.

            TODO: Add isp_vals as a parameter. Integrate with configuration file framework. Test Code.

            Parameters
            ----------
            dv : float
                Specified change in velocity value.

            Returns
            -------
            Method doesn't currently return anything. Simply sets class members as needed.
            Does the method need to return a status message? or pass similar data?
        """
        isp_vals = [300]
        thrust_range = np.linspace(1, 1000, 5000)

        fig, ax = plt.subplots()

        for isp in isp_vals:
            burn_time = []
            for thrust in thrust_range:
                burn_time.append(abs(self.calc_burn_time(dv, isp, thrust)))
            burn_time = np.array(burn_time) / (3600*24)
            ax.plot(thrust_range, burn_time, label = 'ISP = (' + str(abs(isp)) + ' s)')

        ax.set(xlabel='Thrust (N)', ylabel='Burn-time (days)',
            title='Thrust vs Burn-time Required (Δv = ' + str(abs(dv)) + ' m/s)')
        ax.grid()
        ax.legend()
        plt.xscale("log")
        # plt.yscale("log")
        fig.savefig("test.png")
        return

    def plot_burn_time_flight_plan(self):
        """
            Plots burn time for all dv maneuvers in the specified flight plan.

            Parameters
            ----------
            None

            Returns
            -------
            Method doesn't currently return anything. Simply sets class members as needed.
            Does the method need to return a status message? or pass similar data?
        """
        isp = 300
        thrust_range = np.linspace(10, 100, 5000)

        fig, ax = plt.subplots()

        dv = self.flight_plan.iterrows()

        for v in dv:
            # print(type(v[1]))
            dv = v[1][1]
            print()
            burn_time = []
            for thrust in thrust_range:
                burn_time.append(abs(self.calc_burn_time(dv, isp, thrust)))
            burn_time = np.array(burn_time) / (3600*24)
            ax.plot(thrust_range, burn_time, label = 'Δv = (' + str(abs(dv)) + ' m/s)')

        ax.set(xlabel='Thrust (N)', ylabel='Burn-time (days)',
            title='Burn-time Required vs Thrust (ISP = ' + str(abs(300)) + ' s)')
        ax.grid()
        ax.legend()
        # plt.xscale("log")
        # plt.yscale("log")
        fig.savefig("test.png")

        return

<<<<<<< HEAD
    def calc_delta_mass_isp(self, dv, isp):
=======
    def calc_delta_mass(self, dv, isp):
>>>>>>> de786034
        """
            Calculates propellant usage using expressions derived from the ideal rocket equation.

            Parameters
            ----------
            dv : float
                Speficied change in velocity value.

            isp : float
                Speficied specific impulse value.

            Returns
            -------
            dm : float
                Change in mass calculated using the ideal rocket equation.
        """
        g_0 = 9.81
        a = (dv/(isp*g_0))
        m_f = self.vv.mass
        dm = m_f * (np.exp(a) - 1)
        self.vv.mass += dm
        return dm

    def calc_delta_mass_v_e(self, dv, v_e):
        """
            Calculates propellant usage using expressions derived from the ideal rocket equation.

            Parameters
            ----------
            dv : float
                Speficied change in velocity value.

            isp : float
                Speficied specific impulse value.

            Returns
            -------
            dm : float
                Change in mass calculated using the ideal rocket equation.
        """
        a = (dv/v_e)
        m_f = self.vv.mass
        dm = m_f * (np.exp(a) - 1)
        # self.vv.mass += dm
        return dm

    def plot_delta_mass(self, dv):
        """
            Plots propellant usage for a given dv requirements by varying ISP according to user inputs.

            Parameters
            ----------
            dv : float
                Speficied change in velocity value.

            Returns
            -------
            Method doesn't currently return anything. Simply sets class members as needed.
            Does the method need to return a status message? or pass similar data?
        """
        isp_range = np.linspace(100, 600, 5000)
        delta_mass = []

        for isp in isp_range:
            delta_mass.append(abs(self.calc_delta_mass(dv, isp)))
        delta_mass = np.array(delta_mass)
        # for i, isp, in enumerate(isp_range):
        #     print(isp_range[i], delta_mass[i])

        thrust_tech = {
            'electro thermal': [50, 185],
            # 'hall-effect': [800, 1950],
            'cold-warm-gas': [30, 110],
            'mono-bi-propellants': [160, 310]
        }

        fig, ax = plt.subplots()
        for tech in thrust_tech:
            # print(tech)

            y_vals = np.array([delta_mass.max(), delta_mass.mean(), delta_mass.min()])
            isp_val = thrust_tech[tech][1]
            isp_line = np.array([isp_val, isp_val, isp_val])

            ax.plot(isp_line, y_vals, label=tech)

        ax.plot(isp_range, delta_mass)
        ax.set(xlabel='ISP (s)', ylabel='mass (kg)',
            title='Max ISP vs Propellant Mass Required (' + str(abs(dv)) + ' m/s)')
        ax.grid()
        ax.legend()
        # plt.xscale("log")
        # plt.yscale("log")
        fig.savefig("test.png")

    def plot_delta_mass_contour(self):
        """
            Co-Plots propellant usage for all dv maneuvers in the specified flight plan.

            TODO: Add isp_range as a parameter. Integrate with configuration file framework. Test Code.

            Parameters
            ----------
            None

            Returns
            -------
            None
        """
        #creat plotting object.
        fig, ax = plt.subplots()

        delta_mass_min = 10e9
        delta_mass_max = 0

        # Step through all planned firings in the flight plan
        for firing in self.flight_plan.iterrows():
            # save delta v requirement to a local variable.
            dv = firing[1][1]

            # Calculate change in mass for a given range of ISP values.
            isp_range = np.linspace(50, 400, 5000)
            delta_mass = []

            for isp in isp_range:
                delta_mass.append(abs(self.calc_delta_mass(dv, isp)))
            delta_mass = np.array(delta_mass)

            # Save absolute min and max data for plotting.
            if delta_mass.max() > delta_mass_max:
                delta_mass_max = delta_mass.max()

            if delta_mass.min() < delta_mass_min:
                delta_mass_min = delta_mass.min()

            # Plot data.
            ax.plot(isp_range, delta_mass, label='( Δv =' + str(abs(dv)) + ' m/s)')

        # thrust_tech = {
        #     # 'electro thermal': [50, 185],
        #     # 'hall-effect': [800, 1950],
        #     'cold-warm-gas': [30, 110],
        #     'mono-bi-propellants': [160, 310]
        # }

        # for tech in thrust_tech:
        #     print(tech)

        #     y_vals = np.array([delta_mass_max, 0.5*(delta_mass_max + delta_mass_min), delta_mass_min])
        #     isp_val = thrust_tech[tech][1]
        #     isp_line = np.array([isp_val, isp_val, isp_val])

        #     ax.plot(isp_line, y_vals, label=tech, linestyle='dotted')

        # Set plot display parameters.
        ax.set(xlabel='Specific Impulse (s)', ylabel='Propellant Mass Required (kg)',
            title='Propellant Mass Required vs Specific Impulse')
        ax.grid()
        ax.legend()
        # plt.xscale("log")
        # plt.yscale("log")
        fig.tight_layout(pad=1.8)

        # Save to file
        fig.savefig("test.png")
        return

    def calc_trans_performance(self, motion, dv):
        """
            Calculates RCS performance according to thruster working groups for a direction of motion.

            This method assumes constant mass, which needs to be addressed.

            Needs better name?

            Parameters
            ----------
            dv : float
                Speficied change in velocity value.

            motion : str
                Directionality of motion. Used to select active thrusters.

            Returns
            -------
            time : float
                Burn time elapsed.

            distance : float
                Distance covered during burn time.

            propellant_used : float
                Propellant used during burn time.
        """
        # Calculate RCS performance according to thrusters grouped to be in the direction.
        # WIP: Initial code executes simple 1DOF calculations
        # print(type(self.vv))
        # print(self.vv)
        n_thrusters = len(self.vv.rcs_groups[motion])
        total_thrust = n_thrusters * self.vv.thrust
        acceleration = total_thrust / self.vv.mass
        # print(acceleration)
        time = abs(dv) / acceleration
        distance = 0.5 * abs(dv) * time
        m_dot = total_thrust / self.vv.isp
        propellant_used = m_dot * time

        # Print info to screen (TODO: write this to a data structure)
        p = 2 # how many decimals places to print
        # print('Total thrust produced', round(total_thrust, p), 'N')
        # print('Resulting accelration', round(acceleration, p), 'm / s ^ 2')
        # print('Time required', round(time, p), 's')
        # print('Distance Covered', round(distance, p), 'm')
        # print('Total propellant used', round(propellant_used, p), 'kg')

        return time, distance, propellant_used

    def calc_6dof_performance(self):
        """
            Wrapper method used to calculate performance for translation and rotational maneuvers.

            Parameters
            ----------
            None

            Returns
            -------
            None
        """
        # Wrapper function that sets up data for 6DOF performance
        dv = self.v_desired - self.v_current
        dw = self.w_desired - self.w_current

        # print('Required changes in 6DOF state')
        # print('dv', dv, 'm/s, dw', dw, 'm/s')
        # print()

        # Calculate performance for translation maneuvers
        # and assess directionality as needed
        translations = ['x', 'y', 'z']
        for i, v in enumerate(dv):
            if v ==0:
                pass
            elif v > 0:
                motion = '+' + translations[i]
                self.calc_trans_performance(motion, v)
            else:
                motion = '-' + translations[i]
                self.calc_trans_performance(motion, v)
        # print()

        # # Calculate performance for rotational maneuvers
        # # and assess directionality as needed
        # rotations = ['pitch', 'roll', 'yaw']
        # for i, v in enumerate(dv):
        #     if v ==0:
        #         pass
        #     elif v > 0:
        #         motion = '+' + rotations[i]
        #         self.calc_rot_performance(motion)
        #     else:
        #         motion = '-' + rotations[i]
        #         self.calc_rot_performance(motion)
        return

    def read_flight_plan(self):
        """
            Reads in VV flight as specified using CSV format.

            NOTE: Method assumes that self.case_dir and self.config are instantiated
            correctly. Potential defensive programming statements?

            Parameters
            ----------
            None

            Returns
            -------
            None
        """
        # Reads and parses through flight plan CSV file.
        path_to_file = self.case_dir + 'jfh/' + self.config['jfh']['flight_plan']
        self.flight_plan = pd.read_csv(path_to_file)
        # print(self.flight_plan)

        return

    def calc_flight_performance(self):
        """
            Calculates 6DOF performance for all firings specified in the flight plan.

            Parameters
            ----------
            None

            Returns
            -------
            None
        """
        for firing in self.flight_plan.iterrows():

                    # Convert firing data to numpy arra for easier data manipulation.
                    firing_array = np.array(firing[1])

                    # save firing ID
                    nth_firing = np.array(firing[1][0])
                    # print('Firing number', nth_firing)

                    # calculate required change in translational velcoity
                    v1 = firing_array[4:7]
                    v0 = firing_array[1:4]
                    dv = v1 - v0

                    # calculate required change in translational velcoity
                    w1 = firing_array[10:13]
                    w0 = firing_array[7:10]
                    dw = w1 - w0
                    # print(nth_firing, dv, dw)

                    self.set_current_6dof_state(v0, w0)
                    self.set_desired_6dof_state(v1, w1)

                    self.calc_6dof_performance()
                    # print('======================================')
        return

    def plot_thrust_envelope(self):
        """
            Plots operational envelope relating burn time to thrust required for all firings in the flight plan.

            Parameters
            ----------
            None

            Returns
            -------
            None
        """
        # print(self.vv)
        # print(self.flight_plan)

        for firing in self.flight_plan.iterrows():
            # Parse flight plan data.
            # print(firing)
            firing_array = np.array(firing[1])
            # print(firing_array)

            # calculate required change in translational velcoity
            v1 = firing_array[4:7]
            v0 = firing_array[1:4]
            dv = v1 - v0

            # Create lists to hold data for plotting
            time_req = []
            distance_req = []

            # Create range of thrust values to claculate.
            thrust_vals = np.linspace(10, 1000, 100)

            for thrust in thrust_vals:

                self.vv.add_thruster_performance(thrust, 100)
                time, distance, propellant_used = self.calc_trans_performance('+x', dv)
                
                time_req.append(time)
                distance_req.append(distance)

            fig, ax = plt.subplots()
            ax.plot(time_req, thrust_vals)


            ax.set(xlabel='time (s)', ylabel='thrust (N)',
                title='Thrust vs Time Required (' + str(abs(dv[0])) + ')')
            
            ax.grid()
            plt.xscale("log")
            # plt.yscale("log")


            fig.savefig("test" + str(firing[0]) + ".png")
            plt.show()
        return

    def calc_dv(self, v_e, m_o, m_f):
        return v_e * math.log(m_o/m_f)<|MERGE_RESOLUTION|>--- conflicted
+++ resolved
@@ -1,696 +1,692 @@
-from pyrpod.LogisticsModule import LogisticsModule
-
-import numpy as np
-import pandas as pd
-import matplotlib.pyplot as plt
-import configparser
-import math
-
-class MissionPlanner:
-    """
-        Class responsible for initial performance analysis of space flight missions.
-
-        Caculated metrics (outputs) include propellant usage,
-        trajectory character, and performance with respect to factors of safety.
-
-        Data Inputs inlcude (redundant? better said in user guide?)
-        1. LogisticsModule (LM) object with properly defined inertial properties and candidate RCS configurations.
-        2. Proposed flight plan including required chenges in velocity and supporting requirements.
-
-
-        Attributes
-        ----------
-
-        vv : LogisticsModule
-            Visiting vehicle of interest. Includes complete RCS configuration and surface mesh data.
-
-
-        Methods
-        -------
-        set_lm(LogisticsModule)
-            Simple setter method to set VV/LM used in analysis.
-        
-        set_current_6dof_state(v = [0, 0, 0], w = [0,0,0])
-            Sets VV current inertial state. Can be done manually or read from flight plan.
-
-        set_desired_6dof_state(v = [0, 0, 0], w = [0,0,0])
-            Sets VV desired inertial state. Can be done manually or read from flight plan.
-
-        calc_burn_time(dv, isp, T)
-            Calculates burn time when given change in velocity (dv), specific impulse (isp), and thrust (T)
-
-        plot_burn_time(dv)
-            Plots burn time for a given dv and isp value. Varries thrust according the inputs.
-
-        plot_burn_time_contour(dv)
-            Plots burn time for a given dv by varrying thrust values. Graph is contoured using ISP values.
-
-        plot_burn_time_flight_plan()
-            Plots burn time for all dv maneuvers in the specified flight plan.
-
-        calc_delta_mass(dv, isp)
-            Calculates propellant usage using expressions derived from the ideal rocket equation.
-
-        plot_delta_mass(dv)
-            Plots propellant usage for a given dv requirements by varying ISP according to user inputs.
-
-        plot_delta_mass_contour()
-            Co-Plots propellant usage for all dv maneuvers in the specified flight plan.
-
-        calc_trans_performance(motion, dv)
-            Calculates RCS performance according to thruster working groups for a direction of 3DOF motion .
-
-        calc_6dof_performance()
-            Calculates performance for translation and rotational maneuvers.
-
-        read_flight_plan()
-            Reads in VV flight as specified using CSV format.
-
-        calc_flight_performance()
-            Calculates 6DOF performance for all firings specified in the flight plan.
-
-        plot_thrust_envelope()
-            Plots operational envelope relating burn time to thrust required for all firings in the flight plan.
-    """
-    def __init__(self, case_dir):
-        """
-            Designates assets for RPOD analysis.
-
-            Parameters
-            ----------
-            LogisticsModule : LogisticsModule
-                LM Object containing surface mesh and thruster configuration data.
-
-            Returns
-            -------
-            Method doesn't currently return anything. Simply sets class members as needed.
-            Does the method need to return a status message? or pass similar data?
-        """
-        # TODO: Add variables for trade study analysis. Maybe?
-        self.case_dir = case_dir
-        config = configparser.ConfigParser()
-        config.read(self.case_dir + "config.ini")
-        self.config = config
-        # print(self.config)
-
-    def set_lm(self, LogisticsModule):
-        """
-            Simple setter method to set VV/LM used in analysis.
-
-            NOTE: This begs the question: What's up with LM vs VV. Do we need both classes?
-            If so, how do we handle inheritance between them? Previous efforts have broken
-            the code. This is due to "hacky/minimal" effort. A follow up attempt would
-            require research into how Python handles inheritance including "container classes".
-
-            Parameters
-            ----------
-            LogisticsModule : LogisticsModule
-                LogisticsModule Object containing inertial properties.
-
-            Returns
-            -------
-            None
-        """
-        self.vv = LogisticsModule
-
-    def set_current_6dof_state(self, v = [0, 0, 0], w = [0,0,0]):
-        """
-            Sets current inertial state for the VV. Can be done manually or read from flight plan.
-
-            Parameters
-            ----------
-            v : 3 element list
-                Contains vector components of translational velocity.
-
-            w : 3 element list
-                Contains vector components of rotational velocity.
-
-            Returns
-            -------
-            Method doesn't currently return anything. Simply sets class members as needed.
-            Does the method need to return a status message? or pass similar data?
-        """
-        self.v_current = np.array(v)
-        self.w_current = np.array(w)
-        return
-
-    def set_desired_6dof_state(self, v = [0, 0, 0], w = [0,0,0]):
-        """
-            Sets desired inertial state for the VV. Can be done manually or read from flight plan.
-
-            Parameters
-            ----------
-            v : 3 element list
-                Contains vector components of translational velocity.
-
-            w : 3 element list
-                Contains vector components of rotational velocity.
-
-            Returns
-            -------
-            Method doesn't currently return anything. Simply sets class members as needed.
-            Does the method need to return a status message? or pass similar data?
-        """
-        self.v_desired = np.array(v)
-        self.w_desired = np.array(w)
-        return
-
-    def calc_burn_time(self, dv, isp, T):
-        """
-            Calculates burn time when given change in velocity (dv), specific impulse (isp), and thrust (T)
-
-            TODO: Create, return, and test t_burn (return variable).
-
-            Parameters
-            ----------
-            dv : float
-                Specified change in velocity value.
-
-            isp : float
-                Specified specific impulse value.
-
-            T : float
-                Specified thrust value.
-
-            Returns
-            -------
-            t_burn : float
-                Required burn time is seconds.
-        """
-        g_0=9.81
-        m_f=self.vv.mass
-        a = (dv)/(isp*g_0)
-        K=(isp*g_0*m_f*(1 - np.exp(a)))
-        return K / T
-
-    def plot_burn_time(self, dv):
-        """
-            Plots burn time for a given dv and isp value. Varies thrust according to user inputs.
-
-            TODO: Add ISP value as a parameter. Remove isp_vals, add isp as a parameter to the function.
-            Test code.
-
-            TODO: Integrate with establsihed configuration file framework.
-
-            Parameters
-            ----------
-            dv : float
-                Specified change in velocity value.
-
-            isp : float
-                Specified specific impulse value.
-
-            Returns
-            -------
-            Method doesn't currently return anything. Simply sets class members as needed.
-            Does the method need to return a status message? or pass similar data?
-
-        """
-        isp_vals = [50, 200, 300, 400, 500]
-        thrust_range = np.linspace(50, 600, 5000)
-        burn_time = []
-
-        isp = 200
-        for thrust in thrust_range:
-            burn_time.append(abs(self.calc_burn_time(dv, isp, thrust)))
-        burn_time = np.array(burn_time)
-
-        fig, ax = plt.subplots()
-
-
-        ax.plot(thrust_range, burn_time)
-        ax.set(xlabel='Thrust (s)', ylabel='Burn-time (s)',
-            title='Thrust vs Burn-time Required (' + str(abs(dv)) + ')')
-        ax.grid()
-        ax.legend()
-        # plt.xscale("log")
-        # plt.yscale("log")
-        fig.savefig("test.png")
-
-    def plot_burn_time_contour(self, dv):
-        """
-            Plots burn time for a given dv by varrying thrust values. Graph is contoured using ISP values.
-
-            TODO: Add isp_vals as a parameter. Integrate with configuration file framework. Test Code.
-
-            Parameters
-            ----------
-            dv : float
-                Specified change in velocity value.
-
-            Returns
-            -------
-            Method doesn't currently return anything. Simply sets class members as needed.
-            Does the method need to return a status message? or pass similar data?
-        """
-        isp_vals = [300]
-        thrust_range = np.linspace(1, 1000, 5000)
-
-        fig, ax = plt.subplots()
-
-        for isp in isp_vals:
-            burn_time = []
-            for thrust in thrust_range:
-                burn_time.append(abs(self.calc_burn_time(dv, isp, thrust)))
-            burn_time = np.array(burn_time) / (3600*24)
-            ax.plot(thrust_range, burn_time, label = 'ISP = (' + str(abs(isp)) + ' s)')
-
-        ax.set(xlabel='Thrust (N)', ylabel='Burn-time (days)',
-            title='Thrust vs Burn-time Required (Δv = ' + str(abs(dv)) + ' m/s)')
-        ax.grid()
-        ax.legend()
-        plt.xscale("log")
-        # plt.yscale("log")
-        fig.savefig("test.png")
-        return
-
-    def plot_burn_time_flight_plan(self):
-        """
-            Plots burn time for all dv maneuvers in the specified flight plan.
-
-            Parameters
-            ----------
-            None
-
-            Returns
-            -------
-            Method doesn't currently return anything. Simply sets class members as needed.
-            Does the method need to return a status message? or pass similar data?
-        """
-        isp = 300
-        thrust_range = np.linspace(10, 100, 5000)
-
-        fig, ax = plt.subplots()
-
-        dv = self.flight_plan.iterrows()
-
-        for v in dv:
-            # print(type(v[1]))
-            dv = v[1][1]
-            print()
-            burn_time = []
-            for thrust in thrust_range:
-                burn_time.append(abs(self.calc_burn_time(dv, isp, thrust)))
-            burn_time = np.array(burn_time) / (3600*24)
-            ax.plot(thrust_range, burn_time, label = 'Δv = (' + str(abs(dv)) + ' m/s)')
-
-        ax.set(xlabel='Thrust (N)', ylabel='Burn-time (days)',
-            title='Burn-time Required vs Thrust (ISP = ' + str(abs(300)) + ' s)')
-        ax.grid()
-        ax.legend()
-        # plt.xscale("log")
-        # plt.yscale("log")
-        fig.savefig("test.png")
-
-        return
-
-<<<<<<< HEAD
-    def calc_delta_mass_isp(self, dv, isp):
-=======
-    def calc_delta_mass(self, dv, isp):
->>>>>>> de786034
-        """
-            Calculates propellant usage using expressions derived from the ideal rocket equation.
-
-            Parameters
-            ----------
-            dv : float
-                Speficied change in velocity value.
-
-            isp : float
-                Speficied specific impulse value.
-
-            Returns
-            -------
-            dm : float
-                Change in mass calculated using the ideal rocket equation.
-        """
-        g_0 = 9.81
-        a = (dv/(isp*g_0))
-        m_f = self.vv.mass
-        dm = m_f * (np.exp(a) - 1)
-        self.vv.mass += dm
-        return dm
-
-    def calc_delta_mass_v_e(self, dv, v_e):
-        """
-            Calculates propellant usage using expressions derived from the ideal rocket equation.
-
-            Parameters
-            ----------
-            dv : float
-                Speficied change in velocity value.
-
-            isp : float
-                Speficied specific impulse value.
-
-            Returns
-            -------
-            dm : float
-                Change in mass calculated using the ideal rocket equation.
-        """
-        a = (dv/v_e)
-        m_f = self.vv.mass
-        dm = m_f * (np.exp(a) - 1)
-        # self.vv.mass += dm
-        return dm
-
-    def plot_delta_mass(self, dv):
-        """
-            Plots propellant usage for a given dv requirements by varying ISP according to user inputs.
-
-            Parameters
-            ----------
-            dv : float
-                Speficied change in velocity value.
-
-            Returns
-            -------
-            Method doesn't currently return anything. Simply sets class members as needed.
-            Does the method need to return a status message? or pass similar data?
-        """
-        isp_range = np.linspace(100, 600, 5000)
-        delta_mass = []
-
-        for isp in isp_range:
-            delta_mass.append(abs(self.calc_delta_mass(dv, isp)))
-        delta_mass = np.array(delta_mass)
-        # for i, isp, in enumerate(isp_range):
-        #     print(isp_range[i], delta_mass[i])
-
-        thrust_tech = {
-            'electro thermal': [50, 185],
-            # 'hall-effect': [800, 1950],
-            'cold-warm-gas': [30, 110],
-            'mono-bi-propellants': [160, 310]
-        }
-
-        fig, ax = plt.subplots()
-        for tech in thrust_tech:
-            # print(tech)
-
-            y_vals = np.array([delta_mass.max(), delta_mass.mean(), delta_mass.min()])
-            isp_val = thrust_tech[tech][1]
-            isp_line = np.array([isp_val, isp_val, isp_val])
-
-            ax.plot(isp_line, y_vals, label=tech)
-
-        ax.plot(isp_range, delta_mass)
-        ax.set(xlabel='ISP (s)', ylabel='mass (kg)',
-            title='Max ISP vs Propellant Mass Required (' + str(abs(dv)) + ' m/s)')
-        ax.grid()
-        ax.legend()
-        # plt.xscale("log")
-        # plt.yscale("log")
-        fig.savefig("test.png")
-
-    def plot_delta_mass_contour(self):
-        """
-            Co-Plots propellant usage for all dv maneuvers in the specified flight plan.
-
-            TODO: Add isp_range as a parameter. Integrate with configuration file framework. Test Code.
-
-            Parameters
-            ----------
-            None
-
-            Returns
-            -------
-            None
-        """
-        #creat plotting object.
-        fig, ax = plt.subplots()
-
-        delta_mass_min = 10e9
-        delta_mass_max = 0
-
-        # Step through all planned firings in the flight plan
-        for firing in self.flight_plan.iterrows():
-            # save delta v requirement to a local variable.
-            dv = firing[1][1]
-
-            # Calculate change in mass for a given range of ISP values.
-            isp_range = np.linspace(50, 400, 5000)
-            delta_mass = []
-
-            for isp in isp_range:
-                delta_mass.append(abs(self.calc_delta_mass(dv, isp)))
-            delta_mass = np.array(delta_mass)
-
-            # Save absolute min and max data for plotting.
-            if delta_mass.max() > delta_mass_max:
-                delta_mass_max = delta_mass.max()
-
-            if delta_mass.min() < delta_mass_min:
-                delta_mass_min = delta_mass.min()
-
-            # Plot data.
-            ax.plot(isp_range, delta_mass, label='( Δv =' + str(abs(dv)) + ' m/s)')
-
-        # thrust_tech = {
-        #     # 'electro thermal': [50, 185],
-        #     # 'hall-effect': [800, 1950],
-        #     'cold-warm-gas': [30, 110],
-        #     'mono-bi-propellants': [160, 310]
-        # }
-
-        # for tech in thrust_tech:
-        #     print(tech)
-
-        #     y_vals = np.array([delta_mass_max, 0.5*(delta_mass_max + delta_mass_min), delta_mass_min])
-        #     isp_val = thrust_tech[tech][1]
-        #     isp_line = np.array([isp_val, isp_val, isp_val])
-
-        #     ax.plot(isp_line, y_vals, label=tech, linestyle='dotted')
-
-        # Set plot display parameters.
-        ax.set(xlabel='Specific Impulse (s)', ylabel='Propellant Mass Required (kg)',
-            title='Propellant Mass Required vs Specific Impulse')
-        ax.grid()
-        ax.legend()
-        # plt.xscale("log")
-        # plt.yscale("log")
-        fig.tight_layout(pad=1.8)
-
-        # Save to file
-        fig.savefig("test.png")
-        return
-
-    def calc_trans_performance(self, motion, dv):
-        """
-            Calculates RCS performance according to thruster working groups for a direction of motion.
-
-            This method assumes constant mass, which needs to be addressed.
-
-            Needs better name?
-
-            Parameters
-            ----------
-            dv : float
-                Speficied change in velocity value.
-
-            motion : str
-                Directionality of motion. Used to select active thrusters.
-
-            Returns
-            -------
-            time : float
-                Burn time elapsed.
-
-            distance : float
-                Distance covered during burn time.
-
-            propellant_used : float
-                Propellant used during burn time.
-        """
-        # Calculate RCS performance according to thrusters grouped to be in the direction.
-        # WIP: Initial code executes simple 1DOF calculations
-        # print(type(self.vv))
-        # print(self.vv)
-        n_thrusters = len(self.vv.rcs_groups[motion])
-        total_thrust = n_thrusters * self.vv.thrust
-        acceleration = total_thrust / self.vv.mass
-        # print(acceleration)
-        time = abs(dv) / acceleration
-        distance = 0.5 * abs(dv) * time
-        m_dot = total_thrust / self.vv.isp
-        propellant_used = m_dot * time
-
-        # Print info to screen (TODO: write this to a data structure)
-        p = 2 # how many decimals places to print
-        # print('Total thrust produced', round(total_thrust, p), 'N')
-        # print('Resulting accelration', round(acceleration, p), 'm / s ^ 2')
-        # print('Time required', round(time, p), 's')
-        # print('Distance Covered', round(distance, p), 'm')
-        # print('Total propellant used', round(propellant_used, p), 'kg')
-
-        return time, distance, propellant_used
-
-    def calc_6dof_performance(self):
-        """
-            Wrapper method used to calculate performance for translation and rotational maneuvers.
-
-            Parameters
-            ----------
-            None
-
-            Returns
-            -------
-            None
-        """
-        # Wrapper function that sets up data for 6DOF performance
-        dv = self.v_desired - self.v_current
-        dw = self.w_desired - self.w_current
-
-        # print('Required changes in 6DOF state')
-        # print('dv', dv, 'm/s, dw', dw, 'm/s')
-        # print()
-
-        # Calculate performance for translation maneuvers
-        # and assess directionality as needed
-        translations = ['x', 'y', 'z']
-        for i, v in enumerate(dv):
-            if v ==0:
-                pass
-            elif v > 0:
-                motion = '+' + translations[i]
-                self.calc_trans_performance(motion, v)
-            else:
-                motion = '-' + translations[i]
-                self.calc_trans_performance(motion, v)
-        # print()
-
-        # # Calculate performance for rotational maneuvers
-        # # and assess directionality as needed
-        # rotations = ['pitch', 'roll', 'yaw']
-        # for i, v in enumerate(dv):
-        #     if v ==0:
-        #         pass
-        #     elif v > 0:
-        #         motion = '+' + rotations[i]
-        #         self.calc_rot_performance(motion)
-        #     else:
-        #         motion = '-' + rotations[i]
-        #         self.calc_rot_performance(motion)
-        return
-
-    def read_flight_plan(self):
-        """
-            Reads in VV flight as specified using CSV format.
-
-            NOTE: Method assumes that self.case_dir and self.config are instantiated
-            correctly. Potential defensive programming statements?
-
-            Parameters
-            ----------
-            None
-
-            Returns
-            -------
-            None
-        """
-        # Reads and parses through flight plan CSV file.
-        path_to_file = self.case_dir + 'jfh/' + self.config['jfh']['flight_plan']
-        self.flight_plan = pd.read_csv(path_to_file)
-        # print(self.flight_plan)
-
-        return
-
-    def calc_flight_performance(self):
-        """
-            Calculates 6DOF performance for all firings specified in the flight plan.
-
-            Parameters
-            ----------
-            None
-
-            Returns
-            -------
-            None
-        """
-        for firing in self.flight_plan.iterrows():
-
-                    # Convert firing data to numpy arra for easier data manipulation.
-                    firing_array = np.array(firing[1])
-
-                    # save firing ID
-                    nth_firing = np.array(firing[1][0])
-                    # print('Firing number', nth_firing)
-
-                    # calculate required change in translational velcoity
-                    v1 = firing_array[4:7]
-                    v0 = firing_array[1:4]
-                    dv = v1 - v0
-
-                    # calculate required change in translational velcoity
-                    w1 = firing_array[10:13]
-                    w0 = firing_array[7:10]
-                    dw = w1 - w0
-                    # print(nth_firing, dv, dw)
-
-                    self.set_current_6dof_state(v0, w0)
-                    self.set_desired_6dof_state(v1, w1)
-
-                    self.calc_6dof_performance()
-                    # print('======================================')
-        return
-
-    def plot_thrust_envelope(self):
-        """
-            Plots operational envelope relating burn time to thrust required for all firings in the flight plan.
-
-            Parameters
-            ----------
-            None
-
-            Returns
-            -------
-            None
-        """
-        # print(self.vv)
-        # print(self.flight_plan)
-
-        for firing in self.flight_plan.iterrows():
-            # Parse flight plan data.
-            # print(firing)
-            firing_array = np.array(firing[1])
-            # print(firing_array)
-
-            # calculate required change in translational velcoity
-            v1 = firing_array[4:7]
-            v0 = firing_array[1:4]
-            dv = v1 - v0
-
-            # Create lists to hold data for plotting
-            time_req = []
-            distance_req = []
-
-            # Create range of thrust values to claculate.
-            thrust_vals = np.linspace(10, 1000, 100)
-
-            for thrust in thrust_vals:
-
-                self.vv.add_thruster_performance(thrust, 100)
-                time, distance, propellant_used = self.calc_trans_performance('+x', dv)
-                
-                time_req.append(time)
-                distance_req.append(distance)
-
-            fig, ax = plt.subplots()
-            ax.plot(time_req, thrust_vals)
-
-
-            ax.set(xlabel='time (s)', ylabel='thrust (N)',
-                title='Thrust vs Time Required (' + str(abs(dv[0])) + ')')
-            
-            ax.grid()
-            plt.xscale("log")
-            # plt.yscale("log")
-
-
-            fig.savefig("test" + str(firing[0]) + ".png")
-            plt.show()
-        return
-
-    def calc_dv(self, v_e, m_o, m_f):
+from pyrpod.LogisticsModule import LogisticsModule
+
+import numpy as np
+import pandas as pd
+import matplotlib.pyplot as plt
+import configparser
+import math
+
+class MissionPlanner:
+    """
+        Class responsible for initial performance analysis of space flight missions.
+
+        Caculated metrics (outputs) include propellant usage,
+        trajectory character, and performance with respect to factors of safety.
+
+        Data Inputs inlcude (redundant? better said in user guide?)
+        1. LogisticsModule (LM) object with properly defined inertial properties and candidate RCS configurations.
+        2. Proposed flight plan including required chenges in velocity and supporting requirements.
+
+
+        Attributes
+        ----------
+
+        vv : LogisticsModule
+            Visiting vehicle of interest. Includes complete RCS configuration and surface mesh data.
+
+
+        Methods
+        -------
+        set_lm(LogisticsModule)
+            Simple setter method to set VV/LM used in analysis.
+        
+        set_current_6dof_state(v = [0, 0, 0], w = [0,0,0])
+            Sets VV current inertial state. Can be done manually or read from flight plan.
+
+        set_desired_6dof_state(v = [0, 0, 0], w = [0,0,0])
+            Sets VV desired inertial state. Can be done manually or read from flight plan.
+
+        calc_burn_time(dv, isp, T)
+            Calculates burn time when given change in velocity (dv), specific impulse (isp), and thrust (T)
+
+        plot_burn_time(dv)
+            Plots burn time for a given dv and isp value. Varries thrust according the inputs.
+
+        plot_burn_time_contour(dv)
+            Plots burn time for a given dv by varrying thrust values. Graph is contoured using ISP values.
+
+        plot_burn_time_flight_plan()
+            Plots burn time for all dv maneuvers in the specified flight plan.
+
+        calc_delta_mass(dv, isp)
+            Calculates propellant usage using expressions derived from the ideal rocket equation.
+
+        plot_delta_mass(dv)
+            Plots propellant usage for a given dv requirements by varying ISP according to user inputs.
+
+        plot_delta_mass_contour()
+            Co-Plots propellant usage for all dv maneuvers in the specified flight plan.
+
+        calc_trans_performance(motion, dv)
+            Calculates RCS performance according to thruster working groups for a direction of 3DOF motion .
+
+        calc_6dof_performance()
+            Calculates performance for translation and rotational maneuvers.
+
+        read_flight_plan()
+            Reads in VV flight as specified using CSV format.
+
+        calc_flight_performance()
+            Calculates 6DOF performance for all firings specified in the flight plan.
+
+        plot_thrust_envelope()
+            Plots operational envelope relating burn time to thrust required for all firings in the flight plan.
+    """
+    def __init__(self, case_dir):
+        """
+            Designates assets for RPOD analysis.
+
+            Parameters
+            ----------
+            LogisticsModule : LogisticsModule
+                LM Object containing surface mesh and thruster configuration data.
+
+            Returns
+            -------
+            Method doesn't currently return anything. Simply sets class members as needed.
+            Does the method need to return a status message? or pass similar data?
+        """
+        # TODO: Add variables for trade study analysis. Maybe?
+        self.case_dir = case_dir
+        config = configparser.ConfigParser()
+        config.read(self.case_dir + "config.ini")
+        self.config = config
+        # print(self.config)
+
+    def set_lm(self, LogisticsModule):
+        """
+            Simple setter method to set VV/LM used in analysis.
+
+            NOTE: This begs the question: What's up with LM vs VV. Do we need both classes?
+            If so, how do we handle inheritance between them? Previous efforts have broken
+            the code. This is due to "hacky/minimal" effort. A follow up attempt would
+            require research into how Python handles inheritance including "container classes".
+
+            Parameters
+            ----------
+            LogisticsModule : LogisticsModule
+                LogisticsModule Object containing inertial properties.
+
+            Returns
+            -------
+            None
+        """
+        self.vv = LogisticsModule
+
+    def set_current_6dof_state(self, v = [0, 0, 0], w = [0,0,0]):
+        """
+            Sets current inertial state for the VV. Can be done manually or read from flight plan.
+
+            Parameters
+            ----------
+            v : 3 element list
+                Contains vector components of translational velocity.
+
+            w : 3 element list
+                Contains vector components of rotational velocity.
+
+            Returns
+            -------
+            Method doesn't currently return anything. Simply sets class members as needed.
+            Does the method need to return a status message? or pass similar data?
+        """
+        self.v_current = np.array(v)
+        self.w_current = np.array(w)
+        return
+
+    def set_desired_6dof_state(self, v = [0, 0, 0], w = [0,0,0]):
+        """
+            Sets desired inertial state for the VV. Can be done manually or read from flight plan.
+
+            Parameters
+            ----------
+            v : 3 element list
+                Contains vector components of translational velocity.
+
+            w : 3 element list
+                Contains vector components of rotational velocity.
+
+            Returns
+            -------
+            Method doesn't currently return anything. Simply sets class members as needed.
+            Does the method need to return a status message? or pass similar data?
+        """
+        self.v_desired = np.array(v)
+        self.w_desired = np.array(w)
+        return
+
+    def calc_burn_time(self, dv, isp, T):
+        """
+            Calculates burn time when given change in velocity (dv), specific impulse (isp), and thrust (T)
+
+            TODO: Create, return, and test t_burn (return variable).
+
+            Parameters
+            ----------
+            dv : float
+                Specified change in velocity value.
+
+            isp : float
+                Specified specific impulse value.
+
+            T : float
+                Specified thrust value.
+
+            Returns
+            -------
+            t_burn : float
+                Required burn time is seconds.
+        """
+        g_0=9.81
+        m_f=self.vv.mass
+        a = (dv)/(isp*g_0)
+        K=(isp*g_0*m_f*(1 - np.exp(a)))
+        return K / T
+
+    def plot_burn_time(self, dv):
+        """
+            Plots burn time for a given dv and isp value. Varies thrust according to user inputs.
+
+            TODO: Add ISP value as a parameter. Remove isp_vals, add isp as a parameter to the function.
+            Test code.
+
+            TODO: Integrate with establsihed configuration file framework.
+
+            Parameters
+            ----------
+            dv : float
+                Specified change in velocity value.
+
+            isp : float
+                Specified specific impulse value.
+
+            Returns
+            -------
+            Method doesn't currently return anything. Simply sets class members as needed.
+            Does the method need to return a status message? or pass similar data?
+
+        """
+        isp_vals = [50, 200, 300, 400, 500]
+        thrust_range = np.linspace(50, 600, 5000)
+        burn_time = []
+
+        isp = 200
+        for thrust in thrust_range:
+            burn_time.append(abs(self.calc_burn_time(dv, isp, thrust)))
+        burn_time = np.array(burn_time)
+
+        fig, ax = plt.subplots()
+
+
+        ax.plot(thrust_range, burn_time)
+        ax.set(xlabel='Thrust (s)', ylabel='Burn-time (s)',
+            title='Thrust vs Burn-time Required (' + str(abs(dv)) + ')')
+        ax.grid()
+        ax.legend()
+        # plt.xscale("log")
+        # plt.yscale("log")
+        fig.savefig("test.png")
+
+    def plot_burn_time_contour(self, dv):
+        """
+            Plots burn time for a given dv by varrying thrust values. Graph is contoured using ISP values.
+
+            TODO: Add isp_vals as a parameter. Integrate with configuration file framework. Test Code.
+
+            Parameters
+            ----------
+            dv : float
+                Specified change in velocity value.
+
+            Returns
+            -------
+            Method doesn't currently return anything. Simply sets class members as needed.
+            Does the method need to return a status message? or pass similar data?
+        """
+        isp_vals = [300]
+        thrust_range = np.linspace(1, 1000, 5000)
+
+        fig, ax = plt.subplots()
+
+        for isp in isp_vals:
+            burn_time = []
+            for thrust in thrust_range:
+                burn_time.append(abs(self.calc_burn_time(dv, isp, thrust)))
+            burn_time = np.array(burn_time) / (3600*24)
+            ax.plot(thrust_range, burn_time, label = 'ISP = (' + str(abs(isp)) + ' s)')
+
+        ax.set(xlabel='Thrust (N)', ylabel='Burn-time (days)',
+            title='Thrust vs Burn-time Required (Δv = ' + str(abs(dv)) + ' m/s)')
+        ax.grid()
+        ax.legend()
+        plt.xscale("log")
+        # plt.yscale("log")
+        fig.savefig("test.png")
+        return
+
+    def plot_burn_time_flight_plan(self):
+        """
+            Plots burn time for all dv maneuvers in the specified flight plan.
+
+            Parameters
+            ----------
+            None
+
+            Returns
+            -------
+            Method doesn't currently return anything. Simply sets class members as needed.
+            Does the method need to return a status message? or pass similar data?
+        """
+        isp = 300
+        thrust_range = np.linspace(10, 100, 5000)
+
+        fig, ax = plt.subplots()
+
+        dv = self.flight_plan.iterrows()
+
+        for v in dv:
+            # print(type(v[1]))
+            dv = v[1][1]
+            print()
+            burn_time = []
+            for thrust in thrust_range:
+                burn_time.append(abs(self.calc_burn_time(dv, isp, thrust)))
+            burn_time = np.array(burn_time) / (3600*24)
+            ax.plot(thrust_range, burn_time, label = 'Δv = (' + str(abs(dv)) + ' m/s)')
+
+        ax.set(xlabel='Thrust (N)', ylabel='Burn-time (days)',
+            title='Burn-time Required vs Thrust (ISP = ' + str(abs(300)) + ' s)')
+        ax.grid()
+        ax.legend()
+        # plt.xscale("log")
+        # plt.yscale("log")
+        fig.savefig("test.png")
+
+        return
+
+    def calc_delta_m(self, dv, isp):
+        """
+            Calculates propellant usage using expressions derived from the ideal rocket equation.
+
+            Parameters
+            ----------
+            dv : float
+                Speficied change in velocity value.
+
+            isp : float
+                Speficied specific impulse value.
+
+            Returns
+            -------
+            dm : float
+                Change in mass calculated using the ideal rocket equation.
+        """
+        g_0 = 9.81
+        a = (dv/(isp*g_0))
+        m_f = self.vv.mass
+        dm = m_f * (np.exp(a) - 1)
+        self.vv.mass += dm
+        return dm
+
+    def calc_delta_mass_v_e(self, dv, v_e):
+        """
+            Calculates propellant usage using expressions derived from the ideal rocket equation.
+
+            Parameters
+            ----------
+            dv : float
+                Speficied change in velocity value.
+
+            isp : float
+                Speficied specific impulse value.
+
+            Returns
+            -------
+            dm : float
+                Change in mass calculated using the ideal rocket equation.
+        """
+        a = (dv/v_e)
+        m_f = self.vv.mass
+        dm = m_f * (np.exp(a) - 1)
+        # self.vv.mass += dm
+        return dm
+
+    def plot_delta_mass(self, dv):
+        """
+            Plots propellant usage for a given dv requirements by varying ISP according to user inputs.
+
+            Parameters
+            ----------
+            dv : float
+                Speficied change in velocity value.
+
+            Returns
+            -------
+            Method doesn't currently return anything. Simply sets class members as needed.
+            Does the method need to return a status message? or pass similar data?
+        """
+        isp_range = np.linspace(100, 600, 5000)
+        delta_mass = []
+
+        for isp in isp_range:
+            delta_mass.append(abs(self.calc_delta_mass(dv, isp)))
+        delta_mass = np.array(delta_mass)
+        # for i, isp, in enumerate(isp_range):
+        #     print(isp_range[i], delta_mass[i])
+
+        thrust_tech = {
+            'electro thermal': [50, 185],
+            # 'hall-effect': [800, 1950],
+            'cold-warm-gas': [30, 110],
+            'mono-bi-propellants': [160, 310]
+        }
+
+        fig, ax = plt.subplots()
+        for tech in thrust_tech:
+            # print(tech)
+
+            y_vals = np.array([delta_mass.max(), delta_mass.mean(), delta_mass.min()])
+            isp_val = thrust_tech[tech][1]
+            isp_line = np.array([isp_val, isp_val, isp_val])
+
+            ax.plot(isp_line, y_vals, label=tech)
+
+        ax.plot(isp_range, delta_mass)
+        ax.set(xlabel='ISP (s)', ylabel='mass (kg)',
+            title='Max ISP vs Propellant Mass Required (' + str(abs(dv)) + ' m/s)')
+        ax.grid()
+        ax.legend()
+        # plt.xscale("log")
+        # plt.yscale("log")
+        fig.savefig("test.png")
+
+    def plot_delta_mass_contour(self):
+        """
+            Co-Plots propellant usage for all dv maneuvers in the specified flight plan.
+
+            TODO: Add isp_range as a parameter. Integrate with configuration file framework. Test Code.
+
+            Parameters
+            ----------
+            None
+
+            Returns
+            -------
+            None
+        """
+        #creat plotting object.
+        fig, ax = plt.subplots()
+
+        delta_mass_min = 10e9
+        delta_mass_max = 0
+
+        # Step through all planned firings in the flight plan
+        for firing in self.flight_plan.iterrows():
+            # save delta v requirement to a local variable.
+            dv = firing[1][1]
+
+            # Calculate change in mass for a given range of ISP values.
+            isp_range = np.linspace(50, 400, 5000)
+            delta_mass = []
+
+            for isp in isp_range:
+                delta_mass.append(abs(self.calc_delta_mass(dv, isp)))
+            delta_mass = np.array(delta_mass)
+
+            # Save absolute min and max data for plotting.
+            if delta_mass.max() > delta_mass_max:
+                delta_mass_max = delta_mass.max()
+
+            if delta_mass.min() < delta_mass_min:
+                delta_mass_min = delta_mass.min()
+
+            # Plot data.
+            ax.plot(isp_range, delta_mass, label='( Δv =' + str(abs(dv)) + ' m/s)')
+
+        # thrust_tech = {
+        #     # 'electro thermal': [50, 185],
+        #     # 'hall-effect': [800, 1950],
+        #     'cold-warm-gas': [30, 110],
+        #     'mono-bi-propellants': [160, 310]
+        # }
+
+        # for tech in thrust_tech:
+        #     print(tech)
+
+        #     y_vals = np.array([delta_mass_max, 0.5*(delta_mass_max + delta_mass_min), delta_mass_min])
+        #     isp_val = thrust_tech[tech][1]
+        #     isp_line = np.array([isp_val, isp_val, isp_val])
+
+        #     ax.plot(isp_line, y_vals, label=tech, linestyle='dotted')
+
+        # Set plot display parameters.
+        ax.set(xlabel='Specific Impulse (s)', ylabel='Propellant Mass Required (kg)',
+            title='Propellant Mass Required vs Specific Impulse')
+        ax.grid()
+        ax.legend()
+        # plt.xscale("log")
+        # plt.yscale("log")
+        fig.tight_layout(pad=1.8)
+
+        # Save to file
+        fig.savefig("test.png")
+        return
+
+    def calc_trans_performance(self, motion, dv):
+        """
+            Calculates RCS performance according to thruster working groups for a direction of motion.
+
+            This method assumes constant mass, which needs to be addressed.
+
+            Needs better name?
+
+            Parameters
+            ----------
+            dv : float
+                Speficied change in velocity value.
+
+            motion : str
+                Directionality of motion. Used to select active thrusters.
+
+            Returns
+            -------
+            time : float
+                Burn time elapsed.
+
+            distance : float
+                Distance covered during burn time.
+
+            propellant_used : float
+                Propellant used during burn time.
+        """
+        # Calculate RCS performance according to thrusters grouped to be in the direction.
+        # WIP: Initial code executes simple 1DOF calculations
+        # print(type(self.vv))
+        # print(self.vv)
+        n_thrusters = len(self.vv.rcs_groups[motion])
+        total_thrust = n_thrusters * self.vv.thrust
+        acceleration = total_thrust / self.vv.mass
+        # print(acceleration)
+        time = abs(dv) / acceleration
+        distance = 0.5 * abs(dv) * time
+        m_dot = total_thrust / self.vv.isp
+        propellant_used = m_dot * time
+
+        # Print info to screen (TODO: write this to a data structure)
+        p = 2 # how many decimals places to print
+        # print('Total thrust produced', round(total_thrust, p), 'N')
+        # print('Resulting accelration', round(acceleration, p), 'm / s ^ 2')
+        # print('Time required', round(time, p), 's')
+        # print('Distance Covered', round(distance, p), 'm')
+        # print('Total propellant used', round(propellant_used, p), 'kg')
+
+        return time, distance, propellant_used
+
+    def calc_6dof_performance(self):
+        """
+            Wrapper method used to calculate performance for translation and rotational maneuvers.
+
+            Parameters
+            ----------
+            None
+
+            Returns
+            -------
+            None
+        """
+        # Wrapper function that sets up data for 6DOF performance
+        dv = self.v_desired - self.v_current
+        dw = self.w_desired - self.w_current
+
+        # print('Required changes in 6DOF state')
+        # print('dv', dv, 'm/s, dw', dw, 'm/s')
+        # print()
+
+        # Calculate performance for translation maneuvers
+        # and assess directionality as needed
+        translations = ['x', 'y', 'z']
+        for i, v in enumerate(dv):
+            if v ==0:
+                pass
+            elif v > 0:
+                motion = '+' + translations[i]
+                self.calc_trans_performance(motion, v)
+            else:
+                motion = '-' + translations[i]
+                self.calc_trans_performance(motion, v)
+        # print()
+
+        # # Calculate performance for rotational maneuvers
+        # # and assess directionality as needed
+        # rotations = ['pitch', 'roll', 'yaw']
+        # for i, v in enumerate(dv):
+        #     if v ==0:
+        #         pass
+        #     elif v > 0:
+        #         motion = '+' + rotations[i]
+        #         self.calc_rot_performance(motion)
+        #     else:
+        #         motion = '-' + rotations[i]
+        #         self.calc_rot_performance(motion)
+        return
+
+    def read_flight_plan(self):
+        """
+            Reads in VV flight as specified using CSV format.
+
+            NOTE: Method assumes that self.case_dir and self.config are instantiated
+            correctly. Potential defensive programming statements?
+
+            Parameters
+            ----------
+            None
+
+            Returns
+            -------
+            None
+        """
+        # Reads and parses through flight plan CSV file.
+        path_to_file = self.case_dir + 'jfh/' + self.config['jfh']['flight_plan']
+        self.flight_plan = pd.read_csv(path_to_file)
+        # print(self.flight_plan)
+
+        return
+
+    def calc_flight_performance(self):
+        """
+            Calculates 6DOF performance for all firings specified in the flight plan.
+
+            Parameters
+            ----------
+            None
+
+            Returns
+            -------
+            None
+        """
+        for firing in self.flight_plan.iterrows():
+
+                    # Convert firing data to numpy arra for easier data manipulation.
+                    firing_array = np.array(firing[1])
+
+                    # save firing ID
+                    nth_firing = np.array(firing[1][0])
+                    # print('Firing number', nth_firing)
+
+                    # calculate required change in translational velcoity
+                    v1 = firing_array[4:7]
+                    v0 = firing_array[1:4]
+                    dv = v1 - v0
+
+                    # calculate required change in translational velcoity
+                    w1 = firing_array[10:13]
+                    w0 = firing_array[7:10]
+                    dw = w1 - w0
+                    # print(nth_firing, dv, dw)
+
+                    self.set_current_6dof_state(v0, w0)
+                    self.set_desired_6dof_state(v1, w1)
+
+                    self.calc_6dof_performance()
+                    # print('======================================')
+        return
+
+    def plot_thrust_envelope(self):
+        """
+            Plots operational envelope relating burn time to thrust required for all firings in the flight plan.
+
+            Parameters
+            ----------
+            None
+
+            Returns
+            -------
+            None
+        """
+        # print(self.vv)
+        # print(self.flight_plan)
+
+        for firing in self.flight_plan.iterrows():
+            # Parse flight plan data.
+            # print(firing)
+            firing_array = np.array(firing[1])
+            # print(firing_array)
+
+            # calculate required change in translational velcoity
+            v1 = firing_array[4:7]
+            v0 = firing_array[1:4]
+            dv = v1 - v0
+
+            # Create lists to hold data for plotting
+            time_req = []
+            distance_req = []
+
+            # Create range of thrust values to claculate.
+            thrust_vals = np.linspace(10, 1000, 100)
+
+            for thrust in thrust_vals:
+
+                self.vv.add_thruster_performance(thrust, 100)
+                time, distance, propellant_used = self.calc_trans_performance('+x', dv)
+                
+                time_req.append(time)
+                distance_req.append(distance)
+
+            fig, ax = plt.subplots()
+            ax.plot(time_req, thrust_vals)
+
+
+            ax.set(xlabel='time (s)', ylabel='thrust (N)',
+                title='Thrust vs Time Required (' + str(abs(dv[0])) + ')')
+            
+            ax.grid()
+            plt.xscale("log")
+            # plt.yscale("log")
+
+
+            fig.savefig("test" + str(firing[0]) + ".png")
+            plt.show()
+        return
+
+    def calc_dv(self, v_e, m_o, m_f):
         return v_e * math.log(m_o/m_f)